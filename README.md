# 加密貨幣量化交易

這是一個支援對沖與做市策略的加密貨幣交易架構，具備多交易所自助接入與自訂策略擴充能力。系統內建自動化做市功能，可透過維持買賣價差獲取穩定收益。

**使用邀請連結可獲得 10~35% 自返傭 (由官方自動發放)**

## 支援的交易所與功能

| 交易所 | 現貨做市 | 永續做市 | 永續對沖 | 現貨網格 | 合約網格 | 邀請連結 |
|:------:|:-------:|:-------:|:-------:|:-------:|:-------:|:-------:|
| **Backpack** | ✅ | ✅ | ✅ | ✅ | ✅ | [註冊連結](https://backpack.exchange/refer/yan) |
| **Aster** | ❌ | ✅ | ✅ | ❌ | ✅ | [註冊連結](https://www.asterdex.com/referral/1a7b6E) |
| **Paradex** | ❌ | ✅ | ✅ | ❌ | ✅ | [註冊連結](https://app.paradex.trade/r/yanowo) |
| **Ligher** | ❌ | ✅ | ✅ | ❌ | ✅ | [註冊連結](https://app.lighter.xyz/?referral=YANOWO) |

Twitter：[Yan Practice ⭕散修](https://x.com/practice_y11)

## 功能特點

- **Web 控制枱**：直觀的圖形化界面，實時監控交易狀態和策略表現
- **多交易所架構**：支援 Backpack、Aster、Paradex、Lighter，可擴展至其他交易所
- **四種策略模式**：
  - [現貨做市](docs/SPOT_MARKET_MAKING.md)：多層訂單 + 智能重平衡
  - [永續做市](docs/PERP_MARKET_MAKING.md)：倉位管理 + 風險中性
  - [永續對沖](docs/MAKER_TAKER_HEDGE.md)：Maker 掛單成交後 立即反向平倉
  - [網格交易](docs/GRID_STRATEGY.md)：區間震盪 + 自動套利
- **增強日誌系統**：詳細的市場狀態和策略追蹤
- **WebSocket 實時連接**：即時市場數據和訂單更新
- **可選資料庫紀錄**：根據需求啟用或停用資料庫寫入以兼顧效能

## 項目結構

```
lemon_trader/
│
├── api/                  # API相關模塊
│   ├── __init__.py
│   ├── auth.py           # API認證和簽名相關
│   ├── base_client.py    # 抽象基礎客户端 (支持繼承開發接入任意交易所)
│   ├── bp_client.py      # Backpack Exchange 客户端
│   ├── aster_client.py   # Aster Exchange 客户端
│   ├── paradex_client.py # Paradex Exchange 客户端 (含 JWT 認證)
│   └── lighter_client.py # Lighter Exchange 客户端
│
├── ws_client/            # WebSocket模塊
│   ├── __init__.py
│   └── client.py         # WebSocket客户端
│
├── database/             # 數據庫模塊
│   ├── __init__.py
│   └── db.py             # 數據庫操作
│
├── strategies/           # 策略模塊
│   ├── __init__.py
│   ├── market_maker.py        # 現貨做市策略
│   ├── perp_market_maker.py   # 永續合約做市策略
│   └── maker_taker_hedge.py   # Maker-Taker 對沖策略
│
├── utils/                # 工具模塊
│   ├── __init__.py
│   └── helpers.py        # 輔助函數
│
├── cli/                  # 命令行界面
│   ├── __init__.py
│   └── commands.py       # 命令行命令
│
├── web/                  # Web 控制枱界面
│   ├── __init__.py
│   ├── server.py         # Flask Web 服務器
│   ├── templates/        # HTML 模板
│   │   └── index.html
│   └── static/           # 靜態資源 (CSS, JS)
│       ├── css/
│       │   └── style.css
│       └── js/
│           └── app.js
│
├── docs/                 # 策略文檔
│   ├── SPOT_MARKET_MAKING.md      # 現貨做市策略説明
│   ├── PERP_MARKET_MAKING.md      # 永續合約做市策略説明
│   └── MAKER_TAKER_HEDGE.md       # Maker-Taker 對沖策略説明
│
├── config.py             # 配置文件
├── logger.py             # 日誌配置
├── run.py                # 統一入口文件
└── README.md             # 説明文檔
```

## 環境要求

- Python 3.8 或更高版本（暫不支持 3.13 以上版本）
- 所需第三方庫：
  - PyNaCl
  - requests
  - websocket-client
  - numpy
  - python-dotenv
  - starknet-py
  - flask
  - flask-socketio
  - python-socketio

## 安裝

1. 克隆或下載此代碼庫:

```bash
git clone https://github.com/yanowo/Backpack-MM-Simple.git
cd Backpack-MM-Simple
```

2. 安裝依賴:

```bash
pip install -r requirements.txt
```

3. 設置環境變數:

複製 `.env.example` 為 `.env` 並添加:

```
# Backpack Exchange
BACKPACK_KEY=your_backpack_api_key
BACKPACK_SECRET=your_backpack_secret_key
BASE_URL=https://api.backpack.work

# WS 代理格式 http://user:pass@host:port/ 或者 http://host:port (若不需要則留空或移除)
BACKPACK_PROXY_WEBSOCKET=


# Aster Exchange
ASTER_API_KEY=your_aster_api_key
ASTER_SECRET_KEY=your_aster_secret_key

# Paradex Exchange (使用 Paradex 賬户認證)
# 需先登入 Paradex 使用 Paradex 地址與私鑰
PARADEX_PRIVATE_KEY=your_paradex_private_key
PARADEX_ACCOUNT_ADDRESS=your_paradex_account_address
PARADEX_BASE_URL=https://api.prod.paradex.trade/v1

# WS 代理格式 http://user:pass@host:port/ 或者 http://host:port (若不需要則留空或移除)
PARADEX_PROXY_WEBSOCKET=

# Lighter Exchange
LIGHTER_PRIVATE_KEY=your_private_key
LIGHTER_PUBLIC_KEY=your_public_key
LIGHTER_API_KEY_INDEX=your_API_key_index
LIGHTER_ADDRESS=<your_wallet_address (ignored if LIGHTER_ACCOUNT_INDEX is set)>
# 如果使用主賬户，直接將錢包地址填入 LIGHTER_ADDRESS 環境變量即可，無需查找 account_index
# 如果你需要使用子賬户，請按照以下步驟查找 account_index
# 請在瀏覽器中打開 https://mainnet.zklighter.elliot.ai/api/v1/account?by=l1_address&value=你的錢包地址
# 在返回結果中搜索 "account_index"手動查找並填寫對應的 account_index
LIGHTER_ACCOUNT_INDEX=
LIGHTER_BASE_URL=https://mainnet.zklighter.elliot.ai

# Optional Features
# ENABLE_DATABASE=1  # 啟用資料庫寫入 (預設0關閉)

# Web 服務器配置
# 主機地址（127.0.0.1 為僅本機訪問）
WEB_HOST=127.0.0.1
# Web 服務器端口號（如果端口被占用，會自動在 5001-6000 範圍內尋找可用端口）
WEB_PORT=5000
# 調試模式（true 開啟，false 關閉）
WEB_DEBUG=false

```
## 使用方法

本程序提供三種運行模式，您可以根據需求選擇：

### 運行模式説明

| 模式 | 命令 | 適用場景 | 特點 |
|------|------|---------|------|
| **Web 控制枱** | `python run.py --web` | 可視化操作和監控 | 圖形界面、實時數據、易於上手 |
| **命令行界面 (CLI)** | `python run.py --cli` | 交互式配置 | 菜單導航、逐步配置、適合測試 |
| **快速啟動** | `python run.py [參數]` | 自動化運行 | 直接啟動、適合腳本化部署 |

> **推薦順序**：新手建議先用 Web 控制枱熟悉功能 → CLI 測試參數 → 快速啟動自動化運行

---

### 模式一：Web 控制枱

程序提供了直觀的 Web 控制枱界面，方便可視化管理和監控交易策略。

![Web 控制枱界面](dashboard.png)

#### 啟動步驟

```bash
# 啟動 Web 服務器（默認端口 5000）
python run.py --web
```

#### 訪問控制枱

啟動後，在瀏覽器中訪問：
```
http://localhost:5000
```

#### Web 界面功能

- **實時監控**：查看交易統計、餘額、盈虧等實時數據（每5秒更新）
- **策略管理**：啟動/停止做市策略，支持多種策略類型
- **參數配置**：
  - 交易所選擇（Backpack、Aster、Paradex）
  - 市場類型（現貨 / 永續合約）
  - 策略類型（標準做市 / Maker-Taker 對沖）
  - 交易對、價差、訂單數量等
  - 永續合約參數（目標倉位、最大倉位、止損止盈等）
  - 現貨重平衡參數
- **數據展示**：
  - 當前價格和餘額（只顯示報價資產 USDT/USDC/USD）
  - 交易統計（買賣筆數、成交量、手續費）
  - 盈虧分析（已實現/未實現盈虧、累計盈虧、磨損率）
  - 運行時間統計

#### 使用示例

1. 啟動 Web 服務器
2. 在瀏覽器打開控制枱
3. 配置環境變量（API Key 需提前在 .env 文件中設置）
4. 選擇交易所和交易對
5. 設置策略參數
6. 點擊"啟動機器人"開始交易
7. 實時查看交易狀態和統計數據
8. 需要停止時點擊"停止機器人"

#### 注意事項

- Web 服務器需要持續運行以監控策略
- API 密鑰通過環境變量讀取，不會在 Web 界面中顯示
- 停止策略後統計數據會保留，方便查看最終結果

---

### 模式二：命令行界面 (CLI)

交互式命令行界面，提供菜單導航和逐步配置。

#### 啟動步驟

```bash
python run.py --cli
```

#### 主要功能

- `1 - 查詢餘額`: 查看所有已配置交易所的資產餘額
- `2 - 查詢訂單簿`: 查看指定交易對的買賣盤口
- `3 - 下單`: 手動下單測試
- `4 - 取消訂單`: 取消指定訂單
- `5 - 執行做市策略`: 交互式配置並啟動做市策略
- `6 - 查看市場信息`: 查看交易對詳細信息
- `7 - 查看波動率`: 分析市場波動率
- `8 - 重平設置管理`: 查看和測試重平衡配置
- `9 - 資料庫管理`: 切換資料庫寫入功能
- `0 - 退出`: 退出程序

> **適合場景**：參數測試、功能驗證、逐步配置

---

### 模式三：快速啟動

直接通過命令行參數啟動策略，適合自動化部署和腳本運行。

#### 快速示例

```bash
# BackPack 現貨做市
python run.py --exchange backpack --symbol SOL_USDC --spread 0.01 --max-orders 3 --duration 3600 --interval 60

# BackPack Maker-Taker 現貨對沖
python run.py --exchange backpack --symbol SOL_USDC --spread 0.01 --strategy maker_hedge --duration 3600 --interval 30

# BackPack 永續做市
python run.py --exchange backpack --market-type perp --symbol SOL_USDC_PERP --spread 0.01 --quantity 0.1 --max-orders 2 --target-position 0 --max-position 5 --position-threshold 2 --inventory-skew 0 --stop-loss -1 --take-profit 5 --duration 3600 --interval 10

# BackPack Maker-Taker 永續對沖
python run.py --exchange backpack --market-type perp --symbol SOL_USDC_PERP --spread 0.01 --quantity 0.1 --strategy maker_hedge --target-position 0 --max-position 5 --position-threshold 2 --duration 3600 --interval 8

# Aster 永續做市
python run.py --exchange aster --market-type perp --symbol SOLUSDT --spread 0.01 --quantity 0.1 --max-orders 2 --target-position 0 --max-position 5 --position-threshold 2 --inventory-skew 0 --stop-loss -1 --take-profit 5 --duration 3600 --interval 10

# Aster Maker-Taker 永續對沖
python run.py --exchange aster --market-type perp --symbol SOLUSDT --spread 0.01 --quantity 0.1 --strategy maker_hedge --target-position 0 --max-position 5 --position-threshold 2 --duration 3600 --interval 15

# Paradex 永續做市
python run.py --exchange paradex --market-type perp --symbol BTC-USD-PERP --spread 0.01 --quantity 0.001 --max-orders 2 --target-position 0 --max-position 1 --position-threshold 0.1 --inventory-skew 0 --stop-loss -10 --take-profit 20 --duration 3600 --interval 10

# Paradex Maker-Taker 對沖
python run.py --exchange paradex --market-type perp --symbol BTC-USD-PERP --spread 0.01 --quantity 0.001 --strategy maker_hedge --target-position 0 --max-position 1 --position-threshold 0.1 --duration 3600 --interval 8

# Lighter 永續做市
python run.py --exchange lighter --market-type perp --symbol BTC --spread 0.01 --quantity 0.001 --max-orders 2 --target-position 0 --max-position 1 --position-threshold 0.1 --inventory-skew 0 --stop-loss -10 --take-profit 20 --duration 3600 --interval 10

# Lighter Maker-Taker 對沖
python run.py --exchange lighter --market-type perp --symbol BTC --spread 0.01 --quantity 0.001 --strategy maker_hedge --target-position 0 --max-position 1 --position-threshold 0.1 --duration 3600 --interval 8

<<<<<<< HEAD
# Lighter Volume Hold（三帳號輪轉）
python run.py --exchange lighter --strategy volume_hold --strategy-config settings/volume_hold_strategy.sample.json

=======
# BackPack 現貨網格交易（自動價格範圍）
python run.py --exchange backpack --symbol SOL_USDC --strategy grid --auto-price --grid-num 10 --quantity 0.1 --duration 3600 --interval 60

# BackPack 永續合約網格交易（自動價格範圍）
python run.py --exchange backpack --market-type perp --symbol SOL_USDC_PERP --strategy perp_grid --grid-type neutral --auto-price --price-range 5 --grid-num 10 --quantity 0.1 --max-position 2.0 --duration 3600 --interval 60

# Aster 永續合約網格交易（自動價格範圍）
python run.py --exchange aster --market-type perp --symbol SOLUSDT --strategy perp_grid --grid-type neutral --auto-price --price-range 5 --grid-num 10 --quantity 0.1 --max-position 2.0 --duration 3600 --interval 60

# Paradex 永續合約網格交易（自動價格範圍）
python run.py --exchange paradex --market-type perp --symbol BTC-USD-PERP --strategy perp_grid --grid-type neutral --auto-price --price-range 5 --grid-num 10 --quantity 0.001 --max-position 1.0 --duration 3600 --interval 60

# Lighter 永續合約網格交易（自動價格範圍）
python run.py --exchange lighter --market-type perp --symbol BTC --strategy perp_grid --grid-type neutral --auto-price --price-range 5 --grid-num 10 --quantity 0.001 --max-position 1.0 --duration 3600 --interval 60
>>>>>>> cd76d093
```

> **適合場景**：自動化部署、定時任務、批量運行  
> **完整示例和參數説明請查看**：[策略文檔](#-策略文檔)

---

### 策略文檔

詳細的策略説明、參數配置和最佳實踐：
- [現貨做市策略](docs/SPOT_MARKET_MAKING.md) - 多層訂單、智能重平衡
- [永續合約做市策略](docs/PERP_MARKET_MAKING.md) - 倉位管理、風險中性
- [Maker-Taker 對沖策略](docs/MAKER_TAKER_HEDGE.md) - 即時對沖、零持倉
<<<<<<< HEAD
- Volume Hold（三帳號持倉策略）- `settings/volume_hold_strategy.sample.json` 提供範本配置

### Volume Hold 配置提示

- `coinlist`：指定輪詢的幣種與每輪 `target_notional` / `slice_notional` 或 `slice_count`。
- `accounts`：三組 Lighter API 憑證，主帳會循環輪替，其餘兩帳即時市價對沖。
- `hold_minutes`：持倉時長（預設 17 分鐘），支持 per-symbol 覆寫。
- `entry/exit*_offset_bps`：掛單價格距離買一/賣一的偏移，避免直接衝擊市場。
- `random_split_range`：對沖拆單的隨機比例（例如 0.45~0.55）。
- 使用 `--strategy-config` 或環境變數 `VOLUME_HOLD_CONFIG` 指向實際 JSON 檔案即可啟動。
=======
- [網格交易策略](docs/GRID_STRATEGY.md) - 區間震盪、自動套利
>>>>>>> cd76d093

---

### 命令行參數概覽

#### 基本參數
- `--api-key`: API 密鑰 (可選，默認使用環境變數)
- `--secret-key`: API 密鑰 (可選，默認使用環境變數)
- `--exchange`: 交易所選擇 (`backpack`, `aster`, `paradex`)
- `--symbol`: 交易對 (例如: SOL_USDC)
- `--spread`: 價差百分比 (例如: 0.5)
- `--quantity`: 訂單數量 (可選)
- `--duration`: 運行時間（秒）
- `--interval`: 更新間隔（秒）
- `--market-type`: 市場類型 (`spot` 或 `perp`)
- `--strategy`: 策略選擇 (`standard`、`maker_hedge`、`volume_hold`)

#### 高級參數
- `--strategy-config`: volume_hold 等高階策略的 JSON 配置路徑
- `--enable-db` / `--disable-db`: 資料庫寫入控制
- `--target-position`: 永續合約目標淨倉位
- `--max-position`: 永續合約最大允許淨倉
- `--position-threshold`: 永續倉位調整觸發值
- `--inventory-skew`: 永續做市報價偏移係數 (0-1)
- `--stop-loss`: 未實現止損閾值
- `--take-profit`: 未實現止盈閾值
- `--enable-rebalance` / `--disable-rebalance`: 重平衡控制
- `--base-asset-target`: 基礎資產目標比例 (0-100)
- `--rebalance-threshold`: 重平觸發閾值

> **完整參數説明和使用示例請查看各策略文檔**

### 資料庫寫入選項

- 預設情況下，程式僅在記憶體中追蹤交易統計，不會寫入 SQLite 資料庫
- 透過環境變數 `ENABLE_DATABASE=1` 或命令參數 `--enable-db` 可啟用資料庫寫入
- 使用 `--disable-db` 可臨時停用資料庫
- 當資料庫功能關閉時，相關的歷史統計/報表選單會顯示為停用狀態

---

## 注意事項

- 交易涉及風險，請謹慎使用
- 建議先在小資金上測試策略效果
- 定期檢查交易統計以評估策略表現
- 詳細的風險提示和最佳實踐請查看各策略文檔

## 技術架構

程式採用模組化設計，支援多交易所擴展：

- **Base Client 架構**：抽象基礎類別，統一不同交易所的 API 介面
- **精確倉位管理**：只平掉超出閾值的部分，避免過度平倉風控
- **分層日誌系統**：市場狀態、策略決策、價格計算、執行結果四層資訊
- **相容性設計**：支援多種 API 回應格式，強化錯誤處理機制

---

## 文檔目錄

- [現貨做市策略](docs/SPOT_MARKET_MAKING.md)
- [永續合約做市策略](docs/PERP_MARKET_MAKING.md)
- [Maker-Taker 對沖策略](docs/MAKER_TAKER_HEDGE.md)
- [網格交易策略](docs/GRID_STRATEGY.md)

---

## 貢獻者

感謝以下貢獻者對本項目的支持：

<table>
  <tr>
    <td align="center">
      <a href="https://x.com/practice_y11">
        <img src="https://github.com/yanowo.png" width="100px;" alt="Yan"/><br />
        <sub><b>Yan</b></sub>
      </a><br />
    </td>
    <td align="center">
      <a href="https://x.com/0xYuCry">
        <img src="https://github.com/0xYuCry.png" width="100px;" alt="0xYuCry"/><br />
        <sub><b>0xYuCry</b></sub>
      </a><br />
    </td>
  </tr>
</table><|MERGE_RESOLUTION|>--- conflicted
+++ resolved
@@ -302,11 +302,9 @@
 # Lighter Maker-Taker 對沖
 python run.py --exchange lighter --market-type perp --symbol BTC --spread 0.01 --quantity 0.001 --strategy maker_hedge --target-position 0 --max-position 1 --position-threshold 0.1 --duration 3600 --interval 8
 
-<<<<<<< HEAD
 # Lighter Volume Hold（三帳號輪轉）
 python run.py --exchange lighter --strategy volume_hold --strategy-config settings/volume_hold_strategy.sample.json
 
-=======
 # BackPack 現貨網格交易（自動價格範圍）
 python run.py --exchange backpack --symbol SOL_USDC --strategy grid --auto-price --grid-num 10 --quantity 0.1 --duration 3600 --interval 60
 
@@ -321,7 +319,7 @@
 
 # Lighter 永續合約網格交易（自動價格範圍）
 python run.py --exchange lighter --market-type perp --symbol BTC --strategy perp_grid --grid-type neutral --auto-price --price-range 5 --grid-num 10 --quantity 0.001 --max-position 1.0 --duration 3600 --interval 60
->>>>>>> cd76d093
+
 ```
 
 > **適合場景**：自動化部署、定時任務、批量運行  
@@ -335,20 +333,9 @@
 - [現貨做市策略](docs/SPOT_MARKET_MAKING.md) - 多層訂單、智能重平衡
 - [永續合約做市策略](docs/PERP_MARKET_MAKING.md) - 倉位管理、風險中性
 - [Maker-Taker 對沖策略](docs/MAKER_TAKER_HEDGE.md) - 即時對沖、零持倉
-<<<<<<< HEAD
-- Volume Hold（三帳號持倉策略）- `settings/volume_hold_strategy.sample.json` 提供範本配置
-
-### Volume Hold 配置提示
-
-- `coinlist`：指定輪詢的幣種與每輪 `target_notional` / `slice_notional` 或 `slice_count`。
-- `accounts`：三組 Lighter API 憑證，主帳會循環輪替，其餘兩帳即時市價對沖。
-- `hold_minutes`：持倉時長（預設 17 分鐘），支持 per-symbol 覆寫。
-- `entry/exit*_offset_bps`：掛單價格距離買一/賣一的偏移，避免直接衝擊市場。
-- `random_split_range`：對沖拆單的隨機比例（例如 0.45~0.55）。
-- 使用 `--strategy-config` 或環境變數 `VOLUME_HOLD_CONFIG` 指向實際 JSON 檔案即可啟動。
-=======
 - [網格交易策略](docs/GRID_STRATEGY.md) - 區間震盪、自動套利
->>>>>>> cd76d093
+- [網格交易策略](docs/GRID_STRATEGY.md) - 區間震盪、自動套利
+- [三帳號持倉策略](docs/Tri-HedgeHold.md) - 三帳號對沖並持倉
 
 ---
 
