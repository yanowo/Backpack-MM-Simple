#!/usr/bin/env python
"""
Backpack Exchange 做市交易程序統一入口
支持命令行模式和麪板模式
"""
import argparse
import sys
import os
from logger import setup_logger

# 創建記錄器
logger = setup_logger("main")

def parse_arguments():
    """解析命令行參數"""
    parser = argparse.ArgumentParser(description='Backpack Exchange 做市交易程序')
    
    # 模式選擇
    parser.add_argument('--panel', action='store_true', help='啟動圖形界面面板')
    parser.add_argument('--cli', action='store_true', help='啟動命令行界面')
    
    # 基本參數
    parser.add_argument('--exchange', type=str, choices=['backpack', 'websea'], default='backpack', help='交易所選擇 (backpack, websea 或 xx)')
    parser.add_argument('--api-key', type=str, help='API Key (可選，默認使用環境變數或配置文件)')
    parser.add_argument('--secret-key', type=str, help='Secret Key (可選，默認使用環境變數或配置文件)')
    parser.add_argument('--ws-proxy', type=str, help='WebSocket Proxy (可選，默認使用環境變數或配置文件)')
    
    # 做市參數
    parser.add_argument('--symbol', type=str, help='交易對 (例如: SOL_USDC)')
    parser.add_argument('--spread', type=float, help='價差百分比 (例如: 0.5)')
    parser.add_argument('--quantity', type=float, help='訂單數量 (可選)')
    parser.add_argument('--max-orders', type=int, default=3, help='每側最大訂單數量 (默認: 3)')
    parser.add_argument('--duration', type=int, default=3600, help='運行時間（秒）(默認: 3600)')
    parser.add_argument('--interval', type=int, default=60, help='更新間隔（秒）(默認: 60)')
    parser.add_argument('--market-type', choices=['spot', 'perp'], default='spot', help='市場類型 (spot 或 perp)')
    parser.add_argument('--target-position', type=float, default=1.0, help='永續合約目標持倉量 (絕對值, 例如: 1.0)')
    parser.add_argument('--max-position', type=float, default=1.0, help='永續合約最大允許倉位(絕對值)')
    parser.add_argument('--position-threshold', type=float, default=0.1, help='永續倉位調整觸發值')
    parser.add_argument('--inventory-skew', type=float, default=0.0, help='永續倉位偏移調整係數 (0-1)')
    
    # 重平設置參數
    parser.add_argument('--enable-rebalance', action='store_true', help='開啟重平功能')
    parser.add_argument('--disable-rebalance', action='store_true', help='關閉重平功能')
    parser.add_argument('--base-asset-target', type=float, help='基礎資產目標比例 (0-100, 默認: 30)')
    parser.add_argument('--rebalance-threshold', type=float, help='重平觸發閾值 (>0, 默認: 15)')

    return parser.parse_args()

def validate_rebalance_args(args):
    """驗證重平設置參數"""
    if getattr(args, 'market_type', 'spot') == 'perp':
        return
    if args.enable_rebalance and args.disable_rebalance:
        logger.error("不能同時設置 --enable-rebalance 和 --disable-rebalance")
        sys.exit(1)
    
    if args.base_asset_target is not None:
        if not 0 <= args.base_asset_target <= 100:
            logger.error("基礎資產目標比例必須在 0-100 之間")
            sys.exit(1)
    
    if args.rebalance_threshold is not None:
        if args.rebalance_threshold <= 0:
            logger.error("重平觸發閾值必須大於 0")
            sys.exit(1)

def main():
    """主函數"""
    args = parse_arguments()
    
    # 驗證重平參數
    validate_rebalance_args(args)
    
    exchange = args.exchange
    if exchange == 'backpack':
        api_key = os.getenv('API_KEY')
        secret_key = os.getenv('SECRET_KEY')
        ws_proxy = os.getenv('PROXY_WEBSOCKET')
        base_url = os.getenv('BASE_URL', 'https://api.backpack.work')
        exchange_config = {
            'api_key': api_key,
            'secret_key': secret_key,
            'base_url': base_url,
            'api_version': 'v1',
            'default_window': '5000'
        }
<<<<<<< HEAD
    elif exchange == 'websea':
        api_key = os.getenv('WEBSEA_TOKEN')
        secret_key = os.getenv('WEBSEA_SECRET')
        ws_proxy = os.getenv('PROXY_WEBSOCKET')  # 添加 ws_proxy 定义
        base_url = os.getenv('WEBSEA_BASE_URL', 'https://coapi.websea.com')
        exchange_config = {
            'ticker': args.symbol,
            'leverage': 10,
            'is_full': 2  # 全仓模式
        }
    elif exchange == 'xxx':
=======
    elif exchange == 'xx':
>>>>>>> c8c6778a
        """
        這裡是 xx 交易所的配置
        """
    else:
<<<<<<< HEAD
        logger.error("不支持的交易所，請選擇 'backpack', 'websea' 或 'xxx'")
=======
        logger.error("不支持的交易所，請選擇 'backpack' 或 'xx'")
>>>>>>> c8c6778a
        sys.exit(1)

    
    # 檢查API密鑰
    if not api_key or not secret_key:
        logger.error("缺少API密鑰，請通過命令行參數或環境變量提供")
        sys.exit(1)
    
    # 決定執行模式
    if args.panel:
        # 啟動圖形界面面板
        try:
            from panel.panel_main import run_panel
            run_panel(api_key=api_key, secret_key=secret_key, default_symbol=args.symbol)
        except ImportError as e:
            logger.error(f"啟動面板時出錯，缺少必要的庫: {str(e)}")
            logger.error("請執行 pip install rich 安裝所需庫")
            sys.exit(1)
    elif args.cli:
        # 啟動命令行界面
        try:
            from cli.commands import main_cli
            main_cli(api_key, secret_key, ws_proxy=ws_proxy)
        except ImportError as e:
            logger.error(f"啟動命令行界面時出錯: {str(e)}")
            sys.exit(1)
    elif args.symbol and args.spread is not None:
        # 如果指定了交易對和價差，直接運行做市策略
        try:
            from strategies.market_maker import MarketMaker
            from strategies.perp_market_maker import PerpetualMarketMaker
            
            # 處理重平設置
            market_type = args.market_type

            if market_type == 'perp':
                logger.info("啟動永續合約做市模式")
                logger.info(f"啟動永續合約做市模式 (交易所: {exchange})")
                logger.info(f"  目標持倉量: {abs(args.target_position)}")
                logger.info(f"  最大持倉量: {args.max_position}")
                logger.info(f"  倉位觸發值: {args.position_threshold}")
                logger.info(f"  報價偏移係數: {args.inventory_skew}")

                market_maker = PerpetualMarketMaker(
                    api_key=api_key,
                    secret_key=secret_key,
                    symbol=args.symbol,
                    base_spread_percentage=args.spread,
                    order_quantity=args.quantity,
                    max_orders=args.max_orders,
                    target_position=args.target_position,
                    max_position=args.max_position,
                    position_threshold=args.position_threshold,
                    inventory_skew=args.inventory_skew,
                    ws_proxy=ws_proxy,
                    exchange=exchange,
                    exchange_config=exchange_config
                )
            else:
                logger.info("啟動現貨做市模式")
                enable_rebalance = True  # 默認開啟
                base_asset_target_percentage = 30.0  # 默認30%
                rebalance_threshold = 15.0  # 默認15%

                if args.disable_rebalance:
                    enable_rebalance = False
                elif args.enable_rebalance:
                    enable_rebalance = True

                if args.base_asset_target is not None:
                    base_asset_target_percentage = args.base_asset_target

                if args.rebalance_threshold is not None:
                    rebalance_threshold = args.rebalance_threshold

                logger.info(f"重平設置:")
                logger.info(f"  重平功能: {'開啟' if enable_rebalance else '關閉'}")
                if enable_rebalance:
                    quote_asset_target_percentage = 100.0 - base_asset_target_percentage
                    logger.info(f"  目標比例: {base_asset_target_percentage}% 基礎資產 / {quote_asset_target_percentage}% 報價資產")
                    logger.info(f"  觸發閾值: {rebalance_threshold}%")

                market_maker = MarketMaker(
                    api_key=api_key,
                    secret_key=secret_key,
                    symbol=args.symbol,
                    base_spread_percentage=args.spread,
                    order_quantity=args.quantity,
                    max_orders=args.max_orders,
                    enable_rebalance=enable_rebalance,
                    base_asset_target_percentage=base_asset_target_percentage,
                    rebalance_threshold=rebalance_threshold,
                    ws_proxy=ws_proxy,
                    exchange=exchange,
                    exchange_config=exchange_config
                )
            
            # 執行做市策略
            market_maker.run(duration_seconds=args.duration, interval_seconds=args.interval)
            
        except KeyboardInterrupt:
            logger.info("收到中斷信號，正在退出...")
        except Exception as e:
            logger.error(f"做市過程中發生錯誤: {e}")
            import traceback
            traceback.print_exc()
    else:
        # 沒有指定執行模式時顯示幫助
        print("請指定執行模式：")
        print("  --panel   啟動圖形界面面板")
        print("  --cli     啟動命令行界面")
        print("  直接指定  --symbol 和 --spread 參數運行做市策略")
        print("\n重平設置參數：")
        print("  --enable-rebalance        開啟重平功能")
        print("  --disable-rebalance       關閉重平功能")
        print("  --base-asset-target 30    設置基礎資產目標比例為30%")
        print("  --rebalance-threshold 15  設置重平觸發閾值為15%")
        print("\n範例：")
        print("  python run.py --symbol SOL_USDC --spread 0.5 --enable-rebalance --base-asset-target 25 --rebalance-threshold 12")
        print("  python run.py --symbol SOL_USDC --spread 0.5 --market-type perp --target-position 1.0 --max-position 2")
        print("\n使用 --help 查看完整幫助")

if __name__ == "__main__":
    main()<|MERGE_RESOLUTION|>--- conflicted
+++ resolved
@@ -84,7 +84,6 @@
             'api_version': 'v1',
             'default_window': '5000'
         }
-<<<<<<< HEAD
     elif exchange == 'websea':
         api_key = os.getenv('WEBSEA_TOKEN')
         secret_key = os.getenv('WEBSEA_SECRET')
@@ -96,18 +95,11 @@
             'is_full': 2  # 全仓模式
         }
     elif exchange == 'xxx':
-=======
-    elif exchange == 'xx':
->>>>>>> c8c6778a
         """
         這裡是 xx 交易所的配置
         """
     else:
-<<<<<<< HEAD
         logger.error("不支持的交易所，請選擇 'backpack', 'websea' 或 'xxx'")
-=======
-        logger.error("不支持的交易所，請選擇 'backpack' 或 'xx'")
->>>>>>> c8c6778a
         sys.exit(1)
 
     
