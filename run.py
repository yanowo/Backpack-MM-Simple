#!/usr/bin/env python
"""
Backpack Exchange 做市交易程序統一入口
支持命令行模式
"""
import argparse
import sys
import os
from typing import Optional
from config import ENABLE_DATABASE
from logger import setup_logger
from api.lighter_client import DEFAULT_BASE_URL as LIGHTER_DEFAULT_BASE_URL

# 創建記錄器
logger = setup_logger("main")

def parse_arguments():
    """解析命令行參數"""
    parser = argparse.ArgumentParser(description='Backpack Exchange 做市交易程序')
    
    # 模式選擇
    parser.add_argument('--cli', action='store_true', help='啟動命令行界面')
    
    # 基本參數
<<<<<<< HEAD
    parser.add_argument('--exchange', type=str, choices=['backpack', 'aster', 'lighter'], default='backpack', help='交易所選擇 (backpack、aster 或 lighter)')
=======
    parser.add_argument('--exchange', type=str, choices=['backpack', 'aster', 'paradex'], default='backpack', help='交易所選擇 (backpack, aster 或 paradex)')
>>>>>>> 992ee241
    parser.add_argument('--api-key', type=str, help='API Key (可選，默認使用環境變數或配置文件)')
    parser.add_argument('--secret-key', type=str, help='Secret Key (可選，默認使用環境變數或配置文件)')
    parser.add_argument('--ws-proxy', type=str, help='WebSocket Proxy (可選，默認使用環境變數或配置文件)')
    
    # 做市參數
    parser.add_argument('--symbol', type=str, help='交易對 (例如: SOL_USDC)')
    parser.add_argument('--spread', type=float, help='價差百分比 (例如: 0.5)')
    parser.add_argument('--quantity', type=float, help='訂單數量 (可選)')
    parser.add_argument('--max-orders', type=int, default=3, help='每側最大訂單數量 (默認: 3)')
    parser.add_argument('--duration', type=int, default=3600, help='運行時間（秒）(默認: 3600)')
    parser.add_argument('--interval', type=int, default=60, help='更新間隔（秒）(默認: 60)')
    parser.add_argument('--market-type', choices=['spot', 'perp'], default='spot', help='市場類型 (spot 或 perp)')
    parser.add_argument('--target-position', type=float, default=1.0, help='永續合約目標持倉量 (絕對值, 例如: 1.0)')
    parser.add_argument('--max-position', type=float, default=1.0, help='永續合約最大允許倉位(絕對值)')
    parser.add_argument('--position-threshold', type=float, default=0.1, help='永續倉位調整觸發值')
    parser.add_argument('--inventory-skew', type=float, default=0.0, help='永續倉位偏移調整係數 (0-1)')
    parser.add_argument('--stop-loss', type=float, help='永續倉位止損觸發值 (以報價資產計價)')
    parser.add_argument('--take-profit', type=float, help='永續倉位止盈觸發值 (以報價資產計價)')
    parser.add_argument('--strategy', choices=['standard', 'maker_hedge'], default='standard', help='策略選擇 (standard 或 maker_hedge)')

    # 數據庫選項
    parser.add_argument('--enable-db', dest='enable_db', action='store_true', help='啟用資料庫寫入功能')
    parser.add_argument('--disable-db', dest='enable_db', action='store_false', help='停用資料庫寫入功能')
    parser.set_defaults(enable_db=ENABLE_DATABASE)
    
    # 重平設置參數
    parser.add_argument('--enable-rebalance', action='store_true', help='開啟重平功能')
    parser.add_argument('--disable-rebalance', action='store_true', help='關閉重平功能')
    parser.add_argument('--base-asset-target', type=float, help='基礎資產目標比例 (0-100, 默認: 30)')
    parser.add_argument('--rebalance-threshold', type=float, help='重平觸發閾值 (>0, 默認: 15)')

    return parser.parse_args()

def validate_rebalance_args(args):
    """驗證重平設置參數"""
    if getattr(args, 'market_type', 'spot') == 'perp':
        return
    if args.enable_rebalance and args.disable_rebalance:
        logger.error("不能同時設置 --enable-rebalance 和 --disable-rebalance")
        sys.exit(1)
    
    if args.base_asset_target is not None:
        if not 0 <= args.base_asset_target <= 100:
            logger.error("基礎資產目標比例必須在 0-100 之間")
            sys.exit(1)
    
    if args.rebalance_threshold is not None:
        if args.rebalance_threshold <= 0:
            logger.error("重平觸發閾值必須大於 0")
            sys.exit(1)

def main():
    """主函數"""
    args = parse_arguments()
    
    # 驗證重平參數
    validate_rebalance_args(args)
    
    exchange = args.exchange
    api_key = ''
    secret_key = ''
    account_address: Optional[str] = None
    ws_proxy = None
    exchange_config = {}

    if exchange == 'backpack':
        api_key = os.getenv('BACKPACK_KEY', '')
        secret_key = os.getenv('BACKPACK_SECRET', '')
        ws_proxy = os.getenv('BACKPACK_PROXY_WEBSOCKET')
        base_url = os.getenv('BASE_URL', 'https://api.backpack.work')
        exchange_config = {
            'api_key': api_key,
            'secret_key': secret_key,
            'base_url': base_url,
            'api_version': 'v1',
            'default_window': '5000'
        }
    elif exchange == 'aster':
        api_key = os.getenv('ASTER_API_KEY', '')
        secret_key = os.getenv('ASTER_SECRET_KEY', '')
        ws_proxy = os.getenv('ASTER_PROXY_WEBSOCKET')
        exchange_config = {
            'api_key': api_key,
            'secret_key': secret_key,
        }
<<<<<<< HEAD
    elif exchange == 'lighter':
        api_key = args.api_key or os.getenv('LIGHTER_PRIVATE_KEY') or os.getenv('LIGHTER_API_KEY')
        secret_key = args.secret_key or os.getenv('LIGHTER_SECRET_KEY') or api_key
        ws_proxy = os.getenv('LIGHTER_PROXY_WEBSOCKET') or os.getenv('LIGHTER_WS_PROXY')
        base_url = os.getenv('LIGHTER_BASE_URL', LIGHTER_DEFAULT_BASE_URL)
        account_index = os.getenv('LIGHTER_ACCOUNT_INDEX')
        api_key_index = os.getenv('LIGHTER_API_KEY_INDEX', '0')
        signer_dir = os.getenv('LIGHTER_SIGNER_DIR')
        chain_id = os.getenv('LIGHTER_CHAIN_ID')

        exchange_config = {
            'api_private_key': api_key,
            'account_index': account_index,
            'api_key_index': api_key_index,
            'signer_lib_dir': signer_dir,
            'base_url': base_url,
        }
        if chain_id is not None:
            exchange_config['chain_id'] = chain_id
    else:
        logger.error("不支持的交易所，請選擇 'backpack'、'aster' 或 'lighter'")
        sys.exit(1)

    # 檢查API密鑰
    if exchange == 'lighter':
        if not api_key:
            logger.error("缺少 Lighter 私鑰，請使用 --api-key 或環境變量 LIGHTER_PRIVATE_KEY 提供")
            sys.exit(1)
        if not exchange_config.get('account_index'):
            logger.error("缺少 Lighter Account Index，請透過環境變量 LIGHTER_ACCOUNT_INDEX 提供")
=======
    elif exchange == 'paradex':
        private_key = os.getenv('PARADEX_PRIVATE_KEY', '')  # StarkNet 私鑰
        account_address = os.getenv('PARADEX_ACCOUNT_ADDRESS')  # StarkNet 帳戶地址
        ws_proxy = os.getenv('PARADEX_PROXY_WEBSOCKET')
        base_url = os.getenv('PARADEX_BASE_URL', 'https://api.prod.paradex.trade/v1')

        secret_key = private_key
        api_key = ''  # Paradex 不需要 API Key

        exchange_config = {
            'private_key': private_key,
            'account_address': account_address,
            'base_url': base_url,
        }
    else:
        logger.error("不支持的交易所，請選擇 'backpack', 'aster' 或 'paradex'")
        sys.exit(1)

    # 檢查API密鑰
    if exchange == 'paradex':
        if not secret_key or not account_address:
            logger.error("Paradex 需要提供 StarkNet 私鑰與帳戶地址，請確認環境變數已設定")
>>>>>>> 992ee241
            sys.exit(1)
    else:
        if not api_key or not secret_key:
            logger.error("缺少API密鑰，請通過命令行參數或環境變量提供")
            sys.exit(1)
<<<<<<< HEAD
=======

>>>>>>> 992ee241
    
    # 決定執行模式
    if args.cli:
        # 啟動命令行界面
        try:
            from cli.commands import main_cli
            main_cli(api_key, secret_key, ws_proxy=ws_proxy, enable_database=args.enable_db, exchange=exchange)
        except ImportError as e:
            logger.error(f"啟動命令行界面時出錯: {str(e)}")
            sys.exit(1)
    elif args.symbol and args.spread is not None:
        # 如果指定了交易對和價差，直接運行做市策略
        try:
            from strategies.market_maker import MarketMaker
            from strategies.maker_taker_hedge import MakerTakerHedgeStrategy
            from strategies.perp_market_maker import PerpetualMarketMaker
            
            # 處理重平設置
            market_type = args.market_type

            strategy_name = args.strategy
            if market_type == 'perp':
                logger.info(f"啟動永續合約做市模式 (策略: {strategy_name}, 交易所: {exchange})")
                logger.info(f"  目標持倉量: {abs(args.target_position)}")
                logger.info(f"  最大持倉量: {args.max_position}")
                logger.info(f"  倉位觸發值: {args.position_threshold}")
                logger.info(f"  報價偏移係數: {args.inventory_skew}")

                if strategy_name == 'maker_hedge':
                    market_maker = MakerTakerHedgeStrategy(
                        api_key=api_key,
                        secret_key=secret_key,
                        symbol=args.symbol,
                        base_spread_percentage=args.spread,
                        order_quantity=args.quantity,
                        target_position=args.target_position,
                        max_position=args.max_position,
                        position_threshold=args.position_threshold,
                        inventory_skew=args.inventory_skew,
                        stop_loss=args.stop_loss,
                        take_profit=args.take_profit,
                        ws_proxy=ws_proxy,
                        exchange=exchange,
                        exchange_config=exchange_config,
                        enable_database=args.enable_db,
                        market_type='perp'
                    )
                else:
                    market_maker = PerpetualMarketMaker(
                        api_key=api_key,
                        secret_key=secret_key,
                        symbol=args.symbol,
                        base_spread_percentage=args.spread,
                        order_quantity=args.quantity,
                        max_orders=args.max_orders,
                        target_position=args.target_position,
                        max_position=args.max_position,
                        position_threshold=args.position_threshold,
                        inventory_skew=args.inventory_skew,
                        stop_loss=args.stop_loss,
                        take_profit=args.take_profit,
                        ws_proxy=ws_proxy,
                        exchange=exchange,
                        exchange_config=exchange_config,
                        enable_database=args.enable_db
                    )

                if args.stop_loss is not None:
                    logger.info(f"  止損閾值: {args.stop_loss} {market_maker.quote_asset}")
                if args.take_profit is not None:
                    logger.info(f"  止盈閾值: {args.take_profit} {market_maker.quote_asset}")
            else:
                if strategy_name == 'maker_hedge':
                    logger.info("啟動 Maker-Taker 對沖現貨模式")
                    market_maker = MakerTakerHedgeStrategy(
                        api_key=api_key,
                        secret_key=secret_key,
                        symbol=args.symbol,
                        base_spread_percentage=args.spread,
                        order_quantity=args.quantity,
                        ws_proxy=ws_proxy,
                        exchange=exchange,
                        exchange_config=exchange_config,
                        enable_database=args.enable_db,
                        market_type='spot'
                    )
                else:
                    logger.info("啟動現貨做市模式")
                    enable_rebalance = True  # 默認開啟
                    base_asset_target_percentage = 30.0  # 默認30%
                    rebalance_threshold = 15.0  # 默認15%

                    if args.disable_rebalance:
                        enable_rebalance = False
                    elif args.enable_rebalance:
                        enable_rebalance = True

                    if args.base_asset_target is not None:
                        base_asset_target_percentage = args.base_asset_target

                    if args.rebalance_threshold is not None:
                        rebalance_threshold = args.rebalance_threshold

                    logger.info(f"重平設置:")
                    logger.info(f"  重平功能: {'開啟' if enable_rebalance else '關閉'}")
                    if enable_rebalance:
                        quote_asset_target_percentage = 100.0 - base_asset_target_percentage
                        logger.info(f"  目標比例: {base_asset_target_percentage}% 基礎資產 / {quote_asset_target_percentage}% 報價資產")
                        logger.info(f"  觸發閾值: {rebalance_threshold}%")

                    market_maker = MarketMaker(
                        api_key=api_key,
                        secret_key=secret_key,
                        symbol=args.symbol,
                        base_spread_percentage=args.spread,
                        order_quantity=args.quantity,
                        max_orders=args.max_orders,
                        enable_rebalance=enable_rebalance,
                        base_asset_target_percentage=base_asset_target_percentage,
                        rebalance_threshold=rebalance_threshold,
                        ws_proxy=ws_proxy,
                        exchange=exchange,
                        exchange_config=exchange_config,
                        enable_database=args.enable_db
                    )
            
            # 執行做市策略
            market_maker.run(duration_seconds=args.duration, interval_seconds=args.interval)
            
        except KeyboardInterrupt:
            logger.info("收到中斷信號，正在退出...")
        except Exception as e:
            logger.error(f"做市過程中發生錯誤: {e}")
            import traceback
            traceback.print_exc()
    else:
        # 沒有指定執行模式時顯示幫助
        print("請指定執行模式：")
        print("  --cli     啟動命令行界面")
        print("  直接指定  --symbol 和 --spread 參數運行做市策略")
        print("\n資料庫參數：")
        print("  --enable-db            啟用資料庫寫入")
        print("  --disable-db           停用資料庫寫入 (預設)")
        print("\n重平設置參數：")
        print("  --enable-rebalance        開啟重平功能")
        print("  --disable-rebalance       關閉重平功能")
        print("  --base-asset-target 30    設置基礎資產目標比例為30%")
        print("  --rebalance-threshold 15  設置重平觸發閾值為15%")
        print("\n範例：")
        print("  python run.py --symbol SOL_USDC --spread 0.5 --enable-rebalance --base-asset-target 25 --rebalance-threshold 12")
        print("  python run.py --symbol SOL_USDC --spread 0.5 --market-type perp --target-position 1.0 --max-position 2")
        print("\n使用 --help 查看完整幫助")

if __name__ == "__main__":
    main()<|MERGE_RESOLUTION|>--- conflicted
+++ resolved
@@ -22,11 +22,8 @@
     parser.add_argument('--cli', action='store_true', help='啟動命令行界面')
     
     # 基本參數
-<<<<<<< HEAD
-    parser.add_argument('--exchange', type=str, choices=['backpack', 'aster', 'lighter'], default='backpack', help='交易所選擇 (backpack、aster 或 lighter)')
-=======
-    parser.add_argument('--exchange', type=str, choices=['backpack', 'aster', 'paradex'], default='backpack', help='交易所選擇 (backpack, aster 或 paradex)')
->>>>>>> 992ee241
+
+    parser.add_argument('--exchange', type=str, choices=['backpack', 'aster', 'paradex', 'lighter'], default='backpack', help='交易所選擇 (backpack、aster、paradex 或 lighter)')
     parser.add_argument('--api-key', type=str, help='API Key (可選，默認使用環境變數或配置文件)')
     parser.add_argument('--secret-key', type=str, help='Secret Key (可選，默認使用環境變數或配置文件)')
     parser.add_argument('--ws-proxy', type=str, help='WebSocket Proxy (可選，默認使用環境變數或配置文件)')
@@ -112,7 +109,6 @@
             'api_key': api_key,
             'secret_key': secret_key,
         }
-<<<<<<< HEAD
     elif exchange == 'lighter':
         api_key = args.api_key or os.getenv('LIGHTER_PRIVATE_KEY') or os.getenv('LIGHTER_API_KEY')
         secret_key = args.secret_key or os.getenv('LIGHTER_SECRET_KEY') or api_key
@@ -132,18 +128,11 @@
         }
         if chain_id is not None:
             exchange_config['chain_id'] = chain_id
-    else:
-        logger.error("不支持的交易所，請選擇 'backpack'、'aster' 或 'lighter'")
-        sys.exit(1)
-
-    # 檢查API密鑰
-    if exchange == 'lighter':
         if not api_key:
             logger.error("缺少 Lighter 私鑰，請使用 --api-key 或環境變量 LIGHTER_PRIVATE_KEY 提供")
             sys.exit(1)
         if not exchange_config.get('account_index'):
             logger.error("缺少 Lighter Account Index，請透過環境變量 LIGHTER_ACCOUNT_INDEX 提供")
-=======
     elif exchange == 'paradex':
         private_key = os.getenv('PARADEX_PRIVATE_KEY', '')  # StarkNet 私鑰
         account_address = os.getenv('PARADEX_ACCOUNT_ADDRESS')  # StarkNet 帳戶地址
@@ -159,23 +148,18 @@
             'base_url': base_url,
         }
     else:
-        logger.error("不支持的交易所，請選擇 'backpack', 'aster' 或 'paradex'")
+        logger.error("不支持的交易所，請選擇 'backpack', 'aster', 'lighter' 或 'paradex'")
         sys.exit(1)
 
     # 檢查API密鑰
     if exchange == 'paradex':
         if not secret_key or not account_address:
             logger.error("Paradex 需要提供 StarkNet 私鑰與帳戶地址，請確認環境變數已設定")
->>>>>>> 992ee241
             sys.exit(1)
     else:
         if not api_key or not secret_key:
             logger.error("缺少API密鑰，請通過命令行參數或環境變量提供")
             sys.exit(1)
-<<<<<<< HEAD
-=======
-
->>>>>>> 992ee241
     
     # 決定執行模式
     if args.cli:
