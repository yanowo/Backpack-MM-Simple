"""
做市策略模塊
"""
import time
import threading
import unicodedata
from collections import deque
from datetime import datetime, timedelta
from typing import Dict, List, Tuple, Optional, Union, Any, Set, Deque
from concurrent.futures import ThreadPoolExecutor

from api.bp_client import BPClient
from api.aster_client import AsterClient
from api.lighter_client import LighterClient
from ws_client.client import BackpackWebSocket
from database.db import Database
from utils.helpers import round_to_precision, round_to_tick_size, calculate_volatility
from logger import setup_logger
import traceback

logger = setup_logger("market_maker")

def format_balance(value, decimals=8, threshold=1e-8) -> str:
    """
    格式化餘額顯示，避免科學記號
    
    Args:
        value: 數值
        decimals: 小數位數
        threshold: 閾值，小於此值顯示為0
    """
    if abs(value) < threshold:
        return "0.00000000"
    return f"{value:.{decimals}f}"

class MarketMaker:
    def __init__(
        self,
        api_key,
        secret_key,
        symbol,
        db_instance=None,
        base_spread_percentage=0.2,
        order_quantity=None,
        max_orders=3,
        rebalance_threshold=15.0,
        enable_rebalance=True,
        base_asset_target_percentage=30.0,
        ws_proxy=None,
        exchange='backpack',
        exchange_config=None,
        enable_database=False
    ):
        self.api_key = api_key
        self.secret_key = secret_key
        self.symbol = symbol
        self.base_spread_percentage = base_spread_percentage
        self.order_quantity = order_quantity
        self.exchange = exchange
        self.exchange_config = exchange_config or {}
        
        # 初始化交易所客户端
        if exchange == 'backpack':
            self.client = BPClient(self.exchange_config)
        elif exchange == 'aster':
            self.client = AsterClient(self.exchange_config)
        elif exchange == 'paradex':
            from api.paradex_client import ParadexClient
            self.client = ParadexClient(self.exchange_config)
        elif exchange == 'lighter':
            self.client = LighterClient(self.exchange_config)
<<<<<<< HEAD

=======
>>>>>>> 702ea32a
        else:
            raise ValueError(f"不支持的交易所: {exchange}")
            
        self.max_orders = max_orders
        self.rebalance_threshold = rebalance_threshold
        
        # 新增重平設置參數
        self.enable_rebalance = enable_rebalance
        self.base_asset_target_percentage = base_asset_target_percentage
        self.quote_asset_target_percentage = 100.0 - base_asset_target_percentage

        # 初始化數據庫
        self.db_enabled = bool(enable_database)
        self.db = None
        if self.db_enabled:
            self.db = db_instance if db_instance else Database()
        elif db_instance and hasattr(db_instance, 'close'):
            try:
                db_instance.close()
            except Exception:
                pass

        if not self.db:
            self.db_enabled = False

        if not self.db_enabled:
            logger.info("資料庫寫入功能已關閉，本次執行僅在記憶體中追蹤交易統計。")
        
        # 統計屬性
        self.session_start_time = datetime.now()
        self.session_buy_trades = []
        self.session_sell_trades = []

        # 停止標誌
        self._stop_flag = False
        self.session_fees = 0.0
        self.session_maker_buy_volume = 0.0
        self.session_maker_sell_volume = 0.0
        self.session_taker_buy_volume = 0.0
        self.session_taker_sell_volume = 0.0
        self.session_quote_volume = 0.0

        # 初始化市場限制
        self.market_limits = self.client.get_market_limits(symbol)
        if not self.market_limits:
            raise ValueError(f"無法獲取 {symbol} 的市場限制")
        
        self.base_asset = self.market_limits['base_asset']
        self.quote_asset = self.market_limits['quote_asset']
        self.base_precision = self.market_limits['base_precision']
        self.quote_precision = self.market_limits['quote_precision']
        self.min_order_size = float(self.market_limits['min_order_size'])
        self.tick_size = float(self.market_limits['tick_size'])
        
        # 交易量統計
        self.maker_buy_volume = 0
        self.maker_sell_volume = 0
        self.taker_buy_volume = 0
        self.taker_sell_volume = 0
        self.total_quote_volume = 0.0
        self.total_fees = 0

        # 關鍵：在任何可能出錯的代碼之前初始化這些屬性
        # 跟蹤活躍訂單
        self.active_buy_orders = []
        self.active_sell_orders = []
        
        # 記錄買賣數量以便重新平衡
        self.total_bought = 0
        self.total_sold = 0
        
        # 交易記錄 - 用於計算利潤
        self.buy_trades = []
        self.sell_trades = []

        # 利潤統計
        self.total_profit = 0
        self.trades_executed = 0
        self.orders_placed = 0
        self.orders_cancelled = 0

        # 風控狀態
        self._stop_trading = False
        self.stop_reason: Optional[str] = None

        # 添加代理參數
        self.ws_proxy = ws_proxy
        # 建立WebSocket連接（僅對Backpack）
        if exchange == 'backpack':
            self.ws = BackpackWebSocket(api_key, secret_key, symbol, self.on_ws_message, auto_reconnect=True, proxy=self.ws_proxy)
            self.ws.connect()
        elif exchange == 'xx':
            ...
            self.ws = None
        else:
            self.ws = None  # 不使用WebSocket
        # 執行緒池用於後台任務
        self.executor = ThreadPoolExecutor(max_workers=3)

        # Aster REST 成交流處理狀態
        self._fill_history_bootstrapped = False
        self._processed_fill_ids: Set[str] = set()
        self._recent_fill_ids: Deque[str] = deque(maxlen=500)
        self._last_fill_timestamp: int = 0

        # 等待WebSocket連接建立並進行初始化訂閲
        self._initialize_websocket()

        # 載入交易統計和歷史交易
        self._load_trading_stats()
        self._load_recent_trades()

        # 針對無 WebSocket 的交易所使用 REST 成交同步
        if self.exchange in ('aster', 'lighter'):
            self._bootstrap_fill_history()
        
        logger.info(f"初始化做市商: {symbol}")
        logger.info(f"基礎資產: {self.base_asset}, 報價資產: {self.quote_asset}")
        logger.info(f"基礎精度: {self.base_precision}, 報價精度: {self.quote_precision}")
        logger.info(f"最小訂單大小: {self.min_order_size}, 價格步長: {self.tick_size}")
        logger.info(f"基礎價差百分比: {self.base_spread_percentage}%, 最大訂單數: {self.max_orders}")
        logger.info(f"重平功能: {'開啟' if self.enable_rebalance else '關閉'}")
        if self.enable_rebalance:
            logger.info(f"重平目標比例: {self.base_asset_target_percentage}% {self.base_asset} / {self.quote_asset_target_percentage}% {self.quote_asset}")
            logger.info(f"重平觸發閾值: {self.rebalance_threshold}%")

    def _db_available(self) -> bool:
        """檢查資料庫功能是否啟用且可用。"""
        return self.db_enabled and self.db is not None

    def set_rebalance_settings(self, enable_rebalance=None, base_asset_target_percentage=None, rebalance_threshold=None):
        """
        設置重平參數
        
        Args:
            enable_rebalance: 是否開啟重平功能
            base_asset_target_percentage: 基礎資產目標比例 (0-100)
            rebalance_threshold: 重平觸發閾值
        """
        if enable_rebalance is not None:
            self.enable_rebalance = enable_rebalance
            logger.info(f"重平功能設置為: {'開啟' if enable_rebalance else '關閉'}")
        
        if base_asset_target_percentage is not None:
            if not 0 <= base_asset_target_percentage <= 100:
                raise ValueError("基礎資產目標比例必須在0-100之間")
            
            self.base_asset_target_percentage = base_asset_target_percentage
            self.quote_asset_target_percentage = 100.0 - base_asset_target_percentage
            logger.info(f"重平目標比例設置為: {self.base_asset_target_percentage}% {self.base_asset} / {self.quote_asset_target_percentage}% {self.quote_asset}")
        
        if rebalance_threshold is not None:
            if rebalance_threshold <= 0:
                raise ValueError("重平觸發閾值必須大於0")
            
            self.rebalance_threshold = rebalance_threshold
            logger.info(f"重平觸發閾值設置為: {self.rebalance_threshold}%")
    
    def get_rebalance_settings(self):
        """
        獲取當前重平設置
        
        Returns:
            dict: 重平設置信息
        """
        return {
            'enable_rebalance': self.enable_rebalance,
            'base_asset_target_percentage': self.base_asset_target_percentage,
            'quote_asset_target_percentage': self.quote_asset_target_percentage,
            'rebalance_threshold': self.rebalance_threshold
        }
    
    def get_total_balance(self):
        """獲取總餘額，包含普通餘額和抵押品餘額"""
        try:
            # 獲取普通餘額
            balances = self.client.get_balance()
            if isinstance(balances, dict) and "error" in balances:
                logger.error(f"獲取普通餘額失敗: {balances['error']}")
                return None
            
            # 獲取抵押品餘額
            collateral = self.client.get_collateral()
            if isinstance(collateral, dict) and "error" in collateral:
                logger.warning(f"獲取抵押品餘額失敗: {collateral['error']}")
                collateral_assets = []
            else:
                collateral_assets = collateral.get('assets') or collateral.get('collateral', [])
            
            # 初始化總餘額字典
            total_balances = {}
            
            # 處理普通餘額
            if isinstance(balances, dict):
                for asset, details in balances.items():
                    available = float(details.get('available', 0))
                    locked = float(details.get('locked', 0))
                    total_balances[asset] = {
                        'available': available,
                        'locked': locked,
                        'total': available + locked,
                        'collateral_available': 0,
                        'collateral_total': 0
                    }
            
            # 添加抵押品餘額
            for item in collateral_assets:
                symbol = item.get('symbol', '')
                if symbol:
                    total_quantity = float(item.get('totalQuantity', 0))
                    available_quantity = float(item.get('availableQuantity', 0))
                    
                    if symbol not in total_balances:
                        total_balances[symbol] = {
                            'available': 0,
                            'locked': 0,
                            'total': 0,
                            'collateral_available': available_quantity,
                            'collateral_total': total_quantity
                        }
                    else:
                        total_balances[symbol]['collateral_available'] = available_quantity
                        total_balances[symbol]['collateral_total'] = total_quantity
                    
                    # 更新總可用量和總量
                    total_balances[symbol]['total_available'] = (
                        total_balances[symbol]['available'] + 
                        total_balances[symbol]['collateral_available']
                    )
                    total_balances[symbol]['total_all'] = (
                        total_balances[symbol]['total'] + 
                        total_balances[symbol]['collateral_total']
                    )
            
            # 確保所有資產都有total_available和total_all字段
            for asset in total_balances:
                if 'total_available' not in total_balances[asset]:
                    total_balances[asset]['total_available'] = total_balances[asset]['available']
                if 'total_all' not in total_balances[asset]:
                    total_balances[asset]['total_all'] = total_balances[asset]['total']
            
            return total_balances
            
        except Exception as e:
            logger.error(f"獲取總餘額時出錯: {e}")
            import traceback
            traceback.print_exc()
            return None
    
    def get_asset_balance(self, asset):
        """獲取指定資產的總可用餘額"""
        total_balances = self.get_total_balance()
        if not total_balances or asset not in total_balances:
            return 0, 0  # 返回 (可用餘額, 總餘額)
        
        balance_info = total_balances[asset]
        available = balance_info.get('total_available', 0)
        total = balance_info.get('total_all', 0)
        
        # 格式化顯示餘額，避免科學記號
        normal_available = balance_info.get('available', 0)
        collateral_available = balance_info.get('collateral_available', 0)
        
        logger.debug(f"{asset} 餘額詳情: 普通可用={format_balance(normal_available)}, "
                    f"抵押品可用={format_balance(collateral_available)}, "
                    f"總可用={format_balance(available)}, 總量={format_balance(total)}")
        
        return available, total
    
    def _initialize_websocket(self):
        """等待WebSocket連接建立並進行初始化訂閲"""
        if self.ws is None:
            logger.info("使用 REST API 模式（無 WebSocket）")
            return
            
        wait_time = 0
        max_wait_time = 10
        while not self.ws.connected and wait_time < max_wait_time:
            time.sleep(0.5)
            wait_time += 0.5
        
        if self.ws.connected:
            logger.info("WebSocket連接已建立，初始化數據流...")
            
            # 初始化訂單簿
            orderbook_initialized = self.ws.initialize_orderbook()
            
            # 訂閲深度流和行情數據
            if orderbook_initialized:
                depth_subscribed = self.ws.subscribe_depth()
                ticker_subscribed = self.ws.subscribe_bookTicker()
                
                if depth_subscribed and ticker_subscribed:
                    logger.info("數據流訂閲成功!")
            
            # 訂閲私有訂單更新流
            self.subscribe_order_updates()
        else:
            logger.warning(f"WebSocket連接建立超時，將在運行過程中繼續嘗試連接")
    
    def _load_trading_stats(self):
        """從數據庫加載交易統計數據"""
        if not self._db_available():
            logger.debug("資料庫未啟用，跳過交易統計載入。")
            return
        try:
            today = datetime.now().strftime('%Y-%m-%d')

            # 查詢今天的統計數據
            stats = self.db.get_trading_stats(self.symbol, today)
            
            if stats and len(stats) > 0:
                stat = stats[0]
                self.maker_buy_volume = stat['maker_buy_volume']
                self.maker_sell_volume = stat['maker_sell_volume']
                self.taker_buy_volume = stat['taker_buy_volume']
                self.taker_sell_volume = stat['taker_sell_volume']
                self.total_profit = stat['realized_profit']
                self.total_fees = stat['total_fees']
                
                logger.info(f"已從數據庫加載今日交易統計")
                logger.info(f"Maker買入量: {self.maker_buy_volume}, Maker賣出量: {self.maker_sell_volume}")
                logger.info(f"Taker買入量: {self.taker_buy_volume}, Taker賣出量: {self.taker_sell_volume}")
                logger.info(f"已實現利潤: {self.total_profit}, 總手續費: {self.total_fees}")
            else:
                logger.info("今日無交易統計記錄，將創建新記錄")
        except Exception as e:
            logger.error(f"加載交易統計時出錯: {e}")
    
    def _load_recent_trades(self):
        """從數據庫加載歷史成交記錄"""
        if not self._db_available():
            logger.debug("資料庫未啟用，跳過歷史成交載入。")
            return
        try:
            # 獲取訂單歷史
            trades = self.db.get_order_history(self.symbol, 1000)
            trades_count = len(trades) if trades else 0
            
            if trades_count > 0:
                for side, quantity, price, maker, fee in trades:
                    quantity = float(quantity)
                    price = float(price)
                    fee = float(fee)
                    quote_volume = abs(quantity * price)

                    if side == 'Bid':  # 買入
                        self.buy_trades.append((price, quantity))
                        self.total_bought += quantity
                        self.total_quote_volume += quote_volume
                        if maker:
                            self.maker_buy_volume += quantity
                        else:
                            self.taker_buy_volume += quantity
                    elif side == 'Ask':  # 賣出
                        self.sell_trades.append((price, quantity))
                        self.total_sold += quantity
                        self.total_quote_volume += quote_volume
                        if maker:
                            self.maker_sell_volume += quantity
                        else:
                            self.taker_sell_volume += quantity
                    
                    self.total_fees += fee
                
                logger.info(f"已從數據庫載入 {trades_count} 條歷史成交記錄")
                logger.info(f"總買入: {self.total_bought} {self.base_asset}, 總賣出: {self.total_sold} {self.base_asset}")
                logger.info(f"Maker買入: {self.maker_buy_volume} {self.base_asset}, Maker賣出: {self.maker_sell_volume} {self.base_asset}")
                logger.info(f"Taker買入: {self.taker_buy_volume} {self.base_asset}, Taker賣出: {self.taker_sell_volume} {self.base_asset}")
                
                # 計算精確利潤
                self.total_profit = self._calculate_db_profit()
                logger.info(f"計算得出已實現利潤: {self.total_profit:.8f} {self.quote_asset}")
                logger.info(f"總手續費: {self.total_fees:.8f} {self.quote_asset}")
            else:
                logger.info("數據庫中沒有歷史成交記錄，將開始記錄新的交易")
                
        except Exception as e:
            logger.error(f"載入歷史成交記錄時出錯: {e}")
            import traceback
            traceback.print_exc()

    # ------------------------------------------------------------------
    # Aster REST 成交同步相關方法
    # ------------------------------------------------------------------
    def _bootstrap_fill_history(self) -> None:
        """初始化 REST 成交歷史，避免重複計數"""
        exchange_label = self.exchange.capitalize()
        try:
            self._sync_fill_history(bootstrap=True)
            logger.info("%s 成交歷史初始化完成，開始追蹤新成交", exchange_label)
        except Exception as e:
            logger.error(f"初始化 {exchange_label} 成交歷史時出錯: {e}")

    def _sync_fill_history(self, bootstrap: bool = False) -> None:
        """透過 REST API 同步最新成交"""
        if self.exchange not in ('aster', 'lighter'):
            return

        exchange_label = self.exchange.capitalize()

        try:
            response = self.client.get_fill_history(self.symbol, limit=200)
        except Exception as e:
            logger.error(f"獲取 {exchange_label} 成交歷史時出錯: {e}")
            return

        fills = self._normalize_fill_history_response(response)
        if not fills:
            return

        fills.sort(key=lambda item: item.get('timestamp', 0))

        if bootstrap or not self._fill_history_bootstrapped:
            for fill in fills:
                self._register_processed_fill(fill.get('fill_id'), fill.get('timestamp', 0))
            self._fill_history_bootstrapped = True
            return

        for fill in fills:
            fill_id = fill.get('fill_id')
            timestamp = fill.get('timestamp', 0)

            if self._has_seen_fill(fill_id, timestamp):
                continue

            order_id = fill.get('order_id')
            side = fill.get('side')
            quantity = fill.get('quantity')
            price = fill.get('price')

            if not order_id or quantity is None or price is None:
                continue

            maker = fill.get('is_maker', True)
            fee = fill.get('fee', 0.0)
            fee_asset = fill.get('fee_asset') or self.quote_asset

            normalized_side = None
            if isinstance(side, str):
                side_upper = side.upper()
                if side_upper in ('BUY', 'BID'):
                    normalized_side = 'Bid'
                elif side_upper in ('SELL', 'ASK'):
                    normalized_side = 'Ask'

            if normalized_side is None:
                continue

            self._register_processed_fill(fill_id, timestamp)
            self._process_order_fill_event(
                side=normalized_side,
                quantity=quantity,
                price=price,
                order_id=order_id,
                maker=maker,
                fee=fee,
                fee_asset=fee_asset,
                trade_id=fill_id,
                source='rest',
                timestamp=timestamp,
                register_processed=False,
            )

    def _normalize_fill_history_response(self, response) -> List[Dict[str, Any]]:
        """將 REST API 回傳的成交資料轉換為統一格式"""
        if isinstance(response, dict) and 'error' in response:
            logger.error(f"獲取成交歷史失敗: {response['error']}")
            return []

        data = response
        if isinstance(response, dict):
            data = response.get('data', response)

        if not isinstance(data, list):
            logger.warning(f"成交歷史返回格式異常: {type(data)}")
            return []

        fills: List[Dict[str, Any]] = []

        def _extract(entry: Dict[str, Any], *keys: str) -> Any:
            for key in keys:
                if key in entry and entry[key] not in (None, ""):
                    return entry[key]
            return None

        def _to_float(value: Any) -> Optional[float]:
            if value in (None, "", "NaN"):
                return None
            try:
                return float(value)
            except (TypeError, ValueError):
                return None

        for entry in data:
            if not isinstance(entry, dict):
                continue

            fill_id = _extract(
                entry,
                "id",
                "fillId",
                "fill_id",
                "tradeId",
                "trade_id",
                "executionId",
                "execution_id",
                "t",
            )
            order_id = _extract(
                entry,
                "orderId",
                "order_id",
                "orderIndex",
                "order_index",
                "ask_id",
                "bid_id",
                "i",
            )
            side = _extract(entry, "side", "S")
            price = _to_float(_extract(entry, "price", "p", "L"))
            quantity = _to_float(_extract(entry, "quantity", "qty", "q", "l", "size"))
            fee_asset = _extract(
                entry,
                "fee_asset",
                "feeAsset",
                "commissionAsset",
                "N",
                "fee_currency",
                "feeCurrency",
            )
            maker_flag = _extract(entry, "maker", "isMaker", "m", "is_maker")
            timestamp_raw = _extract(entry, "time", "timestamp", "T", "ts")

            maker_fee = _to_float(_extract(entry, "maker_fee", "makerFee"))
            taker_fee = _to_float(_extract(entry, "taker_fee", "takerFee"))
            fee_primary = _extract(entry, "fee", "commission", "n", "fee_value")
            fee_value = _to_float(fee_primary)

            derived_maker_flag: Optional[bool] = None
            if maker_fee is not None and abs(maker_fee) > 0:
                derived_maker_flag = True
            elif taker_fee is not None and abs(taker_fee) > 0:
                derived_maker_flag = False

            is_maker = True
            if isinstance(maker_flag, bool):
                is_maker = maker_flag
            elif maker_flag is not None:
                is_maker = str(maker_flag).lower() in ("true", "1", "yes")
            elif derived_maker_flag is not None:
                is_maker = derived_maker_flag

            if fee_value is None:
                if is_maker and maker_fee is not None:
                    fee_value = maker_fee
                elif not is_maker and taker_fee is not None:
                    fee_value = taker_fee
                elif maker_fee is not None:
                    fee_value = maker_fee
                elif taker_fee is not None:
                    fee_value = taker_fee

            if fee_value is None:
                fee_value = 0.0

            try:
                timestamp_value = int(float(timestamp_raw)) if timestamp_raw is not None else 0
            except (TypeError, ValueError):
                timestamp_value = 0

            fills.append({
                'fill_id': str(fill_id) if fill_id is not None else None,
                'order_id': str(order_id) if order_id is not None else None,
                'side': side,
                'price': price,
                'quantity': quantity,
                'fee': fee_value,
                'fee_asset': fee_asset,
                'is_maker': is_maker,
                'timestamp': timestamp_value,
            })

        return fills

    def _has_seen_fill(self, fill_id: Optional[str], timestamp: int) -> bool:
        """判斷成交是否已處理"""
        if fill_id and fill_id in self._processed_fill_ids:
            return True
        if (not fill_id or fill_id is None) and timestamp and timestamp <= self._last_fill_timestamp:
            return True
        return False

    def _register_processed_fill(self, fill_id: Optional[str], timestamp: int) -> None:
        """將成交標記為已處理"""
        if fill_id:
            if len(self._recent_fill_ids) >= self._recent_fill_ids.maxlen:
                oldest = self._recent_fill_ids.popleft()
                if oldest in self._processed_fill_ids:
                    self._processed_fill_ids.remove(oldest)
            self._recent_fill_ids.append(fill_id)
            self._processed_fill_ids.add(fill_id)

        if timestamp:
            self._last_fill_timestamp = max(self._last_fill_timestamp, timestamp)

    def _process_order_fill_event(
        self,
        *,
        side: str,
        quantity: float,
        price: float,
        order_id: Optional[str],
        maker: bool,
        fee: float,
        fee_asset: Optional[str],
        trade_id: Optional[str] = None,
        source: str = 'ws',
        timestamp: Optional[int] = None,
        register_processed: bool = True,
    ) -> None:
        """統一處理成交事件來源 (WebSocket/REST)"""

        if register_processed:
            self._register_processed_fill(trade_id, timestamp or 0)

        fee_asset = fee_asset or self.quote_asset

        normalized_side = side
        if isinstance(side, str):
            side_upper = side.upper()
            if side_upper in ("BUY", "BID"):
                normalized_side = "Bid"
            elif side_upper in ("SELL", "ASK"):
                normalized_side = "Ask"

        logger.info(
            f"訂單成交[{source}]: ID={order_id}, 方向={normalized_side}, 數量={quantity}, 價格={price}, Maker={maker}, 手續費={fee:.8f}"
        )

        trade_type = 'market_making'
        if order_id and self._db_available():
            try:
                if self.db.is_rebalance_order(order_id, self.symbol):
                    trade_type = 'rebalance'
            except Exception as db_err:
                logger.error(f"檢查重平衡訂單時出錯: {db_err}")

        order_data = {
            'order_id': order_id,
            'symbol': self.symbol,
            'side': normalized_side,
            'quantity': quantity,
            'price': price,
            'maker': maker,
            'fee': fee,
            'fee_asset': fee_asset,
            'trade_type': trade_type,
        }

        if self._db_available():
            def safe_insert_order():
                try:
                    self.db.insert_order(order_data)
                except Exception as db_err:
                    logger.error(f"插入訂單數據時出錯: {db_err}")

            safe_insert_order()

        trade_quote_volume = abs(quantity * price)
        self.total_quote_volume += trade_quote_volume
        self.session_quote_volume += trade_quote_volume

        if normalized_side == 'Bid':
            self.total_bought += quantity
            self.buy_trades.append((price, quantity))

            if maker:
                self.maker_buy_volume += quantity
                self.session_maker_buy_volume += quantity
            else:
                self.taker_buy_volume += quantity
                self.session_taker_buy_volume += quantity

            self.session_buy_trades.append((price, quantity))

        elif normalized_side == 'Ask':
            self.total_sold += quantity
            self.sell_trades.append((price, quantity))

            if maker:
                self.maker_sell_volume += quantity
                self.session_maker_sell_volume += quantity
            else:
                self.taker_sell_volume += quantity
                self.session_taker_sell_volume += quantity

            self.session_sell_trades.append((price, quantity))

        self.total_fees += fee
        self.session_fees += fee

        if self._db_available():
            def safe_update_stats_wrapper():
                try:
                    self._update_trading_stats()
                except Exception as e:
                    logger.error(f"更新交易統計時出錯: {e}")

            self.executor.submit(safe_update_stats_wrapper)

        if self._db_available():
            def update_profit():
                try:
                    profit = self._calculate_db_profit()
                    self.total_profit = profit
                except Exception as e:
                    logger.error(f"更新利潤計算時出錯: {e}")

            self.executor.submit(update_profit)

        session_profit = self._calculate_session_profit()

        logger.info(f"累計利潤: {self.total_profit:.8f} {self.quote_asset}")
        logger.info(f"本次執行利潤: {session_profit:.8f} {self.quote_asset}")
        logger.info(f"本次執行手續費: {self.session_fees:.8f} {self.quote_asset}")
        logger.info(f"本次執行淨利潤: {(session_profit - self.session_fees):.8f} {self.quote_asset}")

        self.trades_executed += 1
        logger.info(f"總買入: {self.total_bought} {self.base_asset}, 總賣出: {self.total_sold} {self.base_asset}")
        logger.info(f"Maker買入: {self.maker_buy_volume} {self.base_asset}, Maker賣出: {self.maker_sell_volume} {self.base_asset}")
        logger.info(f"Taker買入: {self.taker_buy_volume} {self.base_asset}, Taker賣出: {self.taker_sell_volume} {self.base_asset}")

        fill_info = {
            'side': normalized_side,
            'quantity': quantity,
            'price': price,
            'order_id': order_id,
            'maker': maker,
            'fee': fee,
            'fee_asset': fee_asset,
            'trade_id': trade_id,
            'source': source,
            'timestamp': timestamp,
        }

        try:
            self._after_fill_processed(fill_info)
        except Exception as hook_error:
            logger.error(f"成交後置處理時出錯: {hook_error}")

    def _after_fill_processed(self, fill_info: Dict[str, Any]) -> None:
        """留給子類覆蓋的成交後置處理鈎子"""
        return

    def check_ws_connection(self):
        """檢查並恢復WebSocket連接"""
        if not self.ws:
            # aster 和 paradex 沒有 WebSocket，直接返回 True
            if self.exchange in ('aster', 'paradex'):
                return True
            if self.exchange == 'lighter':
                return True
            logger.warning("WebSocket對象不存在，嘗試重新創建...")
            return self._recreate_websocket()
            
        ws_connected = self.ws.is_connected()
        
        if not ws_connected and not getattr(self.ws, 'reconnecting', False):
            logger.warning("WebSocket連接已斷開，觸發重連...")
            # 使用 WebSocket 自己的重連機制
            self.ws.check_and_reconnect_if_needed()
        
        return self.ws.is_connected() if self.ws else False
    
    def _recreate_websocket(self):
        """重新創建WebSocket連接"""
        try:
            if self.exchange == 'aster':
                logger.info(f"{self.exchange} 交易所不使用 WebSocket")
                return True
            
            # 安全關閉現有連接
            if self.ws:
                try:
                    self.ws.running = False
                    self.ws.close()
                    time.sleep(0.5)
                except Exception as e:
                    logger.debug(f"關閉現有WebSocket時的預期錯誤: {e}")
            if self.exchange == 'backpack':
                # 創建新的連接
                self.ws = BackpackWebSocket(
                    self.api_key, 
                    self.secret_key, 
                    self.symbol, 
                    self.on_ws_message, 
                    auto_reconnect=True,
                    proxy=self.ws_proxy
                )
            elif self.exchange == 'xx':
                ...
            self.ws.connect()
            
            # 等待連接建立，但不要等太久
            wait_time = 0
            max_wait_time = 3  # 減少等待時間
            while not self.ws.is_connected() and wait_time < max_wait_time:
                time.sleep(0.5)
                wait_time += 0.5
                
            if self.ws.is_connected():
                logger.info("WebSocket重新創建成功")
                
                # 重新初始化
                self.ws.initialize_orderbook()
                self.ws.subscribe_depth()
                self.ws.subscribe_bookTicker()
                self.subscribe_order_updates()
                return True
            else:
                logger.warning("WebSocket重新創建後仍未連接，但繼續運行")
                return False
                
        except Exception as e:
            logger.error(f"重新創建WebSocket連接時出錯: {e}")
            return False
    
    def on_ws_message(self, stream, data):
        """處理WebSocket消息回調"""
        if stream.startswith("account.orderUpdate."):
            event_type = data.get('e')
            
            # 「訂單成交」事件
            if event_type == 'orderFill':
                try:
                    side = data.get('S')
                    quantity = float(data.get('l', '0'))
                    price = float(data.get('L', '0'))
                    order_id = data.get('i')
                    maker = data.get('m', False)
                    
                    # 解析手續費信息（處理各種可能的字段名）
                    fee = 0.0
                    fee_asset = self.quote_asset
                    fee_fields = [
                        ('n', 'N'),  # n: fee amount, N: fee asset
                        ('fee', 'fee_currency'),
                        ('commission', 'commissionAsset')
                    ]
                    for amount_field, asset_field in fee_fields:
                        fee_amount = data.get(amount_field)
                        if fee_amount is not None:
                            try:
                                fee = float(fee_amount)
                                fee_asset = data.get(asset_field, self.quote_asset)
                                break
                            except (TypeError, ValueError):
                                continue
                    
                    trade_id = data.get('t')
                    timestamp = data.get('T') or data.get('E')

                    trade_id_str = str(trade_id) if trade_id is not None else None
                    timestamp_int = None
                    if timestamp is not None:
                        try:
                            timestamp_int = int(timestamp)
                        except (TypeError, ValueError):
                            timestamp_int = None

                    logger.info(
                        f"WebSocket 成交通知: {'買' if side == 'BUY' else '賣'}單成交 "
                        f"{quantity} @ {price}, "
                        f"{'Maker' if maker else 'Taker'}, "
                        f"手續費: {fee} {fee_asset}"
                    )

                    self._process_order_fill_event(
                        side=side,
                        quantity=quantity,
                        price=price,
                        order_id=order_id,
                        maker=bool(maker),
                        fee=fee,
                        fee_asset=fee_asset,
                        trade_id=trade_id_str,
                        source=data.get('source', 'ws'),
                        timestamp=timestamp_int,
                    )
                    
                except Exception as e:
                    logger.error(f"處理訂單成交消息時出錯: {e}")
                    traceback.print_exc()
    
    def on_order_update(self, order_data):
        """處理所有交易所的訂單更新消息 - 統一接口"""
        try:
            order_id = order_data.get('order_id')
            side = order_data.get('side', '').lower()
            status = order_data.get('status')
            filled_size = float(order_data.get('filled_size', '0'))
            price = float(order_data.get('price', '0'))
            
            # 簡化日誌輸出 - 只記錄重要的狀態變化
            if status in ('FILLED', 'PARTIALLY_FILLED', 'filled', 'partial_filled'):
                if filled_size > 0:
                    direction = "買入" if side == 'buy' else "賣出"
                    logger.info(f"*** 成交通知: {direction} {filled_size:.3f} SOL @ {price:.3f} USDT ({status}) ***")
                
            # 通用處理邏輯 - 處理成交的訂單
            if status in ('FILLED', 'PARTIALLY_FILLED', 'filled', 'partial_filled') and filled_size > 0:
                # 模擬訂單成交數據格式
                is_maker = True  # 限價單通常是 maker
                
                # 準備訂單數據用於數據庫記錄
                order_data_db = {
                    'order_id': order_id,
                    'symbol': self.symbol,
                    'side': 'Bid' if side == 'buy' else 'Ask',  # 轉換為數據庫格式
                    'quantity': filled_size,
                    'price': price,
                    'maker': is_maker,
                    'fee': 0.0,  # 手續費可能需要單獨查詢
                    'fee_asset': self.quote_asset,
                    'trade_type': 'market_making'
                }
                
                # 更新統計
                quote_volume = abs(filled_size * price)
                self.total_quote_volume += quote_volume
                self.session_quote_volume += quote_volume

                if side == 'buy':
                    self.total_bought += filled_size
                    if is_maker:
                        self.maker_buy_volume += filled_size
                        self.session_maker_buy_volume += filled_size
                    else:
                        self.taker_buy_volume += filled_size
                        self.session_taker_buy_volume += filled_size
                    self.buy_trades.append((price, filled_size))
                    self.session_buy_trades.append((price, filled_size))
                elif side == 'sell':
                    self.total_sold += filled_size
                    if is_maker:
                        self.maker_sell_volume += filled_size
                        self.session_maker_sell_volume += filled_size
                    else:
                        self.taker_sell_volume += filled_size
                        self.session_taker_sell_volume += filled_size
                    self.sell_trades.append((price, filled_size))
                    self.session_sell_trades.append((price, filled_size))
                
                # 異步插入數據庫
                if self._db_available():
                    def safe_insert_order():
                        try:
                            self.db.insert_order(order_data_db)
                        except Exception as db_err:
                            logger.error(f"插入訂單數據時出錯: {db_err}")

                    self.executor.submit(safe_insert_order)

                    # 更新利潤計算
                    def update_profit():
                        try:
                            profit = self._calculate_db_profit()
                            self.total_profit = profit
                        except Exception as e:
                            logger.error(f"更新利潤計算時出錯: {e}")

                    self.executor.submit(update_profit)
                
                # 執行統計報告
                session_profit = self._calculate_session_profit()
                
                logger.info(f"累計利潤: {self.total_profit:.8f} {self.quote_asset}")
                logger.info(f"本次執行利潤: {session_profit:.8f} {self.quote_asset}")
                logger.info(f"總買入: {self.total_bought} {self.base_asset}, 總賣出: {self.total_sold} {self.base_asset}")
                
                self.trades_executed += 1
                
        except Exception as e:
            logger.error(f"處理訂單更新時出錯: {e}")
            traceback.print_exc()
    
    def _calculate_memory_profit(self) -> float:
        """使用記憶體中的成交記錄計算已實現利潤（FIFO）。"""
        if not self.buy_trades or not self.sell_trades:
            return 0.0

        buy_queue: List[Tuple[float, float]] = [
            (float(price), float(quantity)) for price, quantity in self.buy_trades
        ]
        total_profit = 0.0

        for sell_price, sell_quantity in self.sell_trades:
            remaining_sell = float(sell_quantity)
            sell_price = float(sell_price)

            while remaining_sell > 0 and buy_queue:
                buy_price, buy_quantity = buy_queue[0]
                matched_quantity = min(remaining_sell, buy_quantity)

                total_profit += (sell_price - buy_price) * matched_quantity

                remaining_sell -= matched_quantity
                if matched_quantity >= buy_quantity:
                    buy_queue.pop(0)
                else:
                    buy_queue[0] = (buy_price, buy_quantity - matched_quantity)

        return total_profit

    def _calculate_db_profit(self):
        """基於數據庫記錄計算已實現利潤（FIFO方法）"""
        if not self._db_available():
            return self._calculate_memory_profit()
        try:
            # 獲取訂單歷史，注意這裡將返回一個列表
            order_history = self.db.get_order_history(self.symbol)
            if not order_history:
                return 0
            
            buy_trades = []
            sell_trades = []
            for side, quantity, price, maker, fee in order_history:
                if side == 'Bid':
                    buy_trades.append((float(price), float(quantity), float(fee)))
                elif side == 'Ask':
                    sell_trades.append((float(price), float(quantity), float(fee)))

            if not buy_trades or not sell_trades:
                return 0

            buy_queue = buy_trades.copy()
            total_profit = 0
            total_fees = 0

            for sell_price, sell_quantity, sell_fee in sell_trades:
                remaining_sell = sell_quantity
                total_fees += sell_fee

                while remaining_sell > 0 and buy_queue:
                    buy_price, buy_quantity, buy_fee = buy_queue[0]
                    matched_quantity = min(remaining_sell, buy_quantity)

                    trade_profit = (sell_price - buy_price) * matched_quantity
                    allocated_buy_fee = buy_fee * (matched_quantity / buy_quantity)
                    total_fees += allocated_buy_fee

                    net_trade_profit = trade_profit
                    total_profit += net_trade_profit

                    remaining_sell -= matched_quantity
                    if matched_quantity >= buy_quantity:
                        buy_queue.pop(0)
                    else:
                        remaining_fee = buy_fee * (1 - matched_quantity / buy_quantity)
                        buy_queue[0] = (buy_price, buy_quantity - matched_quantity, remaining_fee)

            self.total_fees = total_fees
            return total_profit

        except Exception as e:
            logger.error(f"計算數據庫利潤時出錯: {e}")
            import traceback
            traceback.print_exc()
            return 0
    
    def _update_trading_stats(self):
        """更新每日交易統計數據"""
        if not self._db_available():
            return
        try:
            today = datetime.now().strftime('%Y-%m-%d')
            
            # 計算額外指標
            volatility = 0
            if self.ws and hasattr(self.ws, 'historical_prices'):
                volatility = calculate_volatility(self.ws.historical_prices)
            
            # 計算平均價差
            avg_spread = 0
            if self.ws and self.ws.bid_price and self.ws.ask_price:
                avg_spread = (self.ws.ask_price - self.ws.bid_price) / ((self.ws.ask_price + self.ws.bid_price) / 2) * 100
            
            # 準備統計數據
            stats_data = {
                'date': today,
                'symbol': self.symbol,
                'maker_buy_volume': self.maker_buy_volume,
                'maker_sell_volume': self.maker_sell_volume,
                'taker_buy_volume': self.taker_buy_volume,
                'taker_sell_volume': self.taker_sell_volume,
                'realized_profit': self.total_profit,
                'total_fees': self.total_fees,
                'net_profit': self.total_profit - self.total_fees,
                'avg_spread': avg_spread,
                'trade_count': self.trades_executed,
                'volatility': volatility
            }
            
            # 使用專門的函數來處理數據庫操作
            def safe_update_stats():
                try:
                    success = self.db.update_trading_stats(stats_data)
                    if not success:
                        logger.warning("更新交易統計失敗，下次再試")
                except Exception as db_err:
                    logger.error(f"更新交易統計時出錯: {db_err}")
            
            # 直接在當前線程執行，避免過多的並發操作
            safe_update_stats()
                
        except Exception as e:
            logger.error(f"更新交易統計數據時出錯: {e}")
            import traceback
            traceback.print_exc()
    
    def _calculate_average_buy_cost(self):
        """計算平均買入成本"""
        if not self.buy_trades:
            return 0
            
        total_buy_cost = sum(price * quantity for price, quantity in self.buy_trades)
        total_buy_quantity = sum(quantity for _, quantity in self.buy_trades)
        
        if not self.sell_trades or total_buy_quantity <= 0:
            return total_buy_cost / total_buy_quantity if total_buy_quantity > 0 else 0
        
        buy_queue = self.buy_trades.copy()
        consumed_cost = 0
        consumed_quantity = 0
        
        for _, sell_quantity in self.sell_trades:
            remaining_sell = sell_quantity
            
            while remaining_sell > 0 and buy_queue:
                buy_price, buy_quantity = buy_queue[0]
                matched_quantity = min(remaining_sell, buy_quantity)
                consumed_cost += buy_price * matched_quantity
                consumed_quantity += matched_quantity
                remaining_sell -= matched_quantity
                
                if matched_quantity >= buy_quantity:
                    buy_queue.pop(0)
                else:
                    buy_queue[0] = (buy_price, buy_quantity - matched_quantity)
        
        remaining_buy_quantity = total_buy_quantity - consumed_quantity
        remaining_buy_cost = total_buy_cost - consumed_cost
        
        if remaining_buy_quantity <= 0:
            if self.ws and self.ws.connected and self.ws.bid_price:
                return self.ws.bid_price
            return 0
        
        return remaining_buy_cost / remaining_buy_quantity
    
    def _calculate_session_profit(self):
        """計算本次執行的已實現利潤"""
        if not self.session_buy_trades or not self.session_sell_trades:
            return 0

        buy_queue = self.session_buy_trades.copy()
        total_profit = 0

        for sell_price, sell_quantity in self.session_sell_trades:
            remaining_sell = sell_quantity

            while remaining_sell > 0 and buy_queue:
                buy_price, buy_quantity = buy_queue[0]
                matched_quantity = min(remaining_sell, buy_quantity)

                # 計算這筆交易的利潤
                trade_profit = (sell_price - buy_price) * matched_quantity
                total_profit += trade_profit

                remaining_sell -= matched_quantity
                if matched_quantity >= buy_quantity:
                    buy_queue.pop(0)
                else:
                    buy_queue[0] = (buy_price, buy_quantity - matched_quantity)

        return total_profit

    def calculate_pnl(self):
        """計算已實現和未實現PnL"""
        # 總的已實現利潤
        realized_pnl = self._calculate_db_profit()
        
        # 本次執行的已實現利潤
        session_realized_pnl = self._calculate_session_profit()
        
        # 計算未實現利潤
        unrealized_pnl = 0
        net_position = self.total_bought - self.total_sold
        
        if net_position > 0:
            current_price = self.get_current_price()
            if current_price:
                avg_buy_cost = self._calculate_average_buy_cost()
                unrealized_pnl = (current_price - avg_buy_cost) * net_position
        
        # 返回總的PnL和本次執行的PnL
        return realized_pnl, unrealized_pnl, self.total_fees, realized_pnl - self.total_fees, session_realized_pnl, self.session_fees, session_realized_pnl - self.session_fees
    
    def get_current_price(self):
        """獲取當前價格（優先使用WebSocket數據）"""
        self.check_ws_connection()
        price = None
        if self.ws and self.ws.connected:
            price = self.ws.get_current_price()
        
        if price is None:
            ticker = self.client.get_ticker(self.symbol)
            if isinstance(ticker, dict) and "error" in ticker:
                logger.error(f"獲取價格失敗: {ticker['error']}")
                return None
            
            if "lastPrice" not in ticker:
                logger.error(f"獲取到的價格數據不完整: {ticker}")
                return None
            return float(ticker['lastPrice'])
        return price
    
    def get_market_depth(self):
        """獲取市場深度（優先使用WebSocket數據）"""
        self.check_ws_connection()
        bid_price, ask_price = None, None
        if self.ws and self.ws.connected:
            bid_price, ask_price = self.ws.get_bid_ask()
        
        if bid_price is None or ask_price is None:
            order_book = self.client.get_order_book(self.symbol)
            if isinstance(order_book, dict) and "error" in order_book:
                logger.error(f"獲取訂單簿失敗: {order_book['error']}")
                return None, None
            
            bids = order_book.get('bids', [])
            asks = order_book.get('asks', [])
            if not bids or not asks:
                return None, None
            
            highest_bid = float(bids[0][0]) if bids else None
            lowest_ask = float(asks[0][0]) if asks else None
            
            return highest_bid, lowest_ask
        
        return bid_price, ask_price
    
    def calculate_dynamic_spread(self):
        """計算動態價差基於市場情況"""
        base_spread = self.base_spread_percentage
        
        # 返回基礎價差，不再進行動態計算
        return base_spread
    
    def calculate_prices(self):
        """計算買賣訂單價格"""
        try:
            bid_price, ask_price = self.get_market_depth()
            if bid_price is None or ask_price is None:
                current_price = self.get_current_price()
                if current_price is None:
                    logger.error("無法獲取價格信息，無法設置訂單")
                    return None, None
                mid_price = current_price
            else:
                mid_price = (bid_price + ask_price) / 2
            
            logger.info(f"市場中間價: {mid_price}")
            
            # 使用基礎價差
            spread_percentage = self.base_spread_percentage
            exact_spread = mid_price * (spread_percentage / 100)
            
            base_buy_price = mid_price - (exact_spread / 2)
            base_sell_price = mid_price + (exact_spread / 2)
            
            base_buy_price = round_to_tick_size(base_buy_price, self.tick_size)
            base_sell_price = round_to_tick_size(base_sell_price, self.tick_size)
            
            actual_spread = base_sell_price - base_buy_price
            actual_spread_pct = (actual_spread / mid_price) * 100
            logger.info(f"使用的價差: {actual_spread_pct:.4f}% (目標: {spread_percentage}%), 絕對價差: {actual_spread}")
            
            # 計算梯度訂單價格
            buy_prices = []
            sell_prices = []
            
            # 優化梯度分佈：較小的梯度以提高成交率
            for i in range(self.max_orders):
                # 非線性遞增的梯度，靠近中間的訂單梯度小，越遠離中間梯度越大
                gradient_factor = (i ** 1.5) * 1.5
                
                buy_adjustment = gradient_factor * self.tick_size
                sell_adjustment = gradient_factor * self.tick_size
                
                buy_price = round_to_tick_size(base_buy_price - buy_adjustment, self.tick_size)
                sell_price = round_to_tick_size(base_sell_price + sell_adjustment, self.tick_size)
                
                buy_prices.append(buy_price)
                sell_prices.append(sell_price)
            
            final_spread = sell_prices[0] - buy_prices[0]
            final_spread_pct = (final_spread / mid_price) * 100
            logger.info(f"最終價差: {final_spread_pct:.4f}% (最低賣價 {sell_prices[0]} - 最高買價 {buy_prices[0]} = {final_spread})")
            
            return buy_prices, sell_prices
        
        except Exception as e:
            logger.error(f"計算價格時出錯: {str(e)}")
            return None, None
    
    def need_rebalance(self):
        """判斷是否需要重平衡倉位（基於總餘額包含抵押品）"""
        # 檢查重平功能是否開啟
        if not self.enable_rebalance:
            logger.debug("重平功能已關閉，跳過重平衡檢查")
            return False
            
        logger.info("檢查是否需要重平衡倉位...")
        
        # 獲取當前價格
        current_price = self.get_current_price()
        if not current_price:
            logger.warning("無法獲取當前價格，跳過重平衡檢查")
            return False
        
        # 獲取基礎資產和報價資產的總可用餘額（包含抵押品）
        base_available, base_total = self.get_asset_balance(self.base_asset)
        quote_available, quote_total = self.get_asset_balance(self.quote_asset)
        
        logger.info(f"當前基礎資產餘額: 可用 {format_balance(base_available)} {self.base_asset}, 總計 {format_balance(base_total)} {self.base_asset}")
        logger.info(f"當前報價資產餘額: 可用 {format_balance(quote_available)} {self.quote_asset}, 總計 {format_balance(quote_total)} {self.quote_asset}")
        
        # 計算總資產價值（以報價貨幣計算）
        total_assets = quote_total + (base_total * current_price)
        
        # 檢查是否有足夠資產進行重平衡
        min_asset_value = self.min_order_size * current_price * 10  # 最小資產要求
        if total_assets < min_asset_value:
            logger.info(f"總資產價值 {total_assets:.2f} {self.quote_asset} 過小，跳過重平衡檢查")
            return False
        
        # 使用用户設定的目標比例
        ideal_base_value = total_assets * (self.base_asset_target_percentage / 100)
        actual_base_value = base_total * current_price
        
        # 計算偏差
        deviation_value = abs(actual_base_value - ideal_base_value)
        risk_exposure = (deviation_value / total_assets) * 100 if total_assets > 0 else 0
        
        logger.info(f"總資產價值: {total_assets:.2f} {self.quote_asset}")
        logger.info(f"目標配置比例: {self.base_asset_target_percentage}% {self.base_asset} / {self.quote_asset_target_percentage}% {self.quote_asset}")
        logger.info(f"理想基礎資產價值: {ideal_base_value:.2f} {self.quote_asset}")
        logger.info(f"實際基礎資產價值: {actual_base_value:.2f} {self.quote_asset}")
        logger.info(f"偏差: {deviation_value:.2f} {self.quote_asset}")
        logger.info(f"風險暴露比例: {risk_exposure:.2f}% (閾值: {self.rebalance_threshold}%)")
        
        need_rebalance = risk_exposure > self.rebalance_threshold
        logger.info(f"重平衡檢查結果: {'需要重平衡' if need_rebalance else '不需要重平衡'}")
        
        return need_rebalance
    
    def rebalance_position(self):
        """重平衡倉位（使用總餘額包含抵押品）"""
        # 檢查重平功能是否開啟
        if not self.enable_rebalance:
            logger.warning("重平功能已關閉，取消重平衡操作")
            return
            
        logger.info("開始重新平衡倉位...")
        self.check_ws_connection()
        
        # 獲取當前價格
        current_price = self.get_current_price()
        if not current_price:
            logger.error("無法獲取價格，無法重新平衡")
            return
        
        # 獲取市場深度
        bid_price, ask_price = self.get_market_depth()
        if bid_price is None or ask_price is None:
            bid_price = current_price * 0.998
            ask_price = current_price * 1.002
        
        # 獲取總可用餘額（包含抵押品）
        base_available, base_total = self.get_asset_balance(self.base_asset)
        quote_available, quote_total = self.get_asset_balance(self.quote_asset)
        
        logger.info(f"基礎資產: 可用 {format_balance(base_available)}, 總計 {format_balance(base_total)} {self.base_asset}")
        logger.info(f"報價資產: 可用 {format_balance(quote_available)}, 總計 {format_balance(quote_total)} {self.quote_asset}")
        
        # 計算總資產價值
        total_assets = quote_total + (base_total * current_price)
        ideal_base_value = total_assets * (self.base_asset_target_percentage / 100)
        actual_base_value = base_total * current_price
        
        logger.info(f"使用目標配置比例: {self.base_asset_target_percentage}% {self.base_asset} / {self.quote_asset_target_percentage}% {self.quote_asset}")
        
        # 判斷需要買入還是賣出
        if actual_base_value > ideal_base_value:
            # 基礎資產過多，需要賣出
            excess_value = actual_base_value - ideal_base_value
            quantity_to_sell = excess_value / current_price
            
            
            max_sellable = base_total * 0.95  # 保留5%作為緩衝，基於總餘額
            quantity_to_sell = min(quantity_to_sell, max_sellable)
            quantity_to_sell = round_to_precision(quantity_to_sell, self.base_precision)
            
            if quantity_to_sell < self.min_order_size:
                logger.info(f"需要賣出的數量 {format_balance(quantity_to_sell)} 低於最小訂單大小 {format_balance(self.min_order_size)}，不進行重新平衡")
                return
                
            
            if quantity_to_sell > base_total:
                logger.warning(f"需要賣出 {format_balance(quantity_to_sell)} 但總餘額只有 {format_balance(base_total)}，調整為總餘額的90%")
                quantity_to_sell = round_to_precision(base_total * 0.9, self.base_precision)
            
            # 檢查可用餘額，如果為0則依靠自動贖回
            if base_available < quantity_to_sell:
                logger.info(f"可用餘額 {format_balance(base_available)} 不足，需要賣出 {format_balance(quantity_to_sell)}，將依靠自動贖回功能")
            
            # 使用略低於當前買價的價格來快速成交
            sell_price = round_to_tick_size(bid_price * 0.999, self.tick_size)
            logger.info(f"執行重新平衡: 賣出 {format_balance(quantity_to_sell)} {self.base_asset} @ {format_balance(sell_price)}")
            
            # 構建訂單
            order_details = {
                "orderType": "Limit",
                "price": str(sell_price),
                "quantity": str(quantity_to_sell),
                "side": "Ask",
                "symbol": self.symbol,
                "timeInForce": "IOC",  # 立即成交或取消，避免掛單
                "autoLendRedeem": True,
                "autoLend": True
            }
            
        elif actual_base_value < ideal_base_value:
            # 基礎資產不足，需要買入
            deficit_value = ideal_base_value - actual_base_value
            quantity_to_buy = deficit_value / current_price
            
            # 計算需要的報價資產
            cost = quantity_to_buy * ask_price
            max_affordable_cost = quote_total * 0.95  # 基於總餘額的95%
            max_affordable = max_affordable_cost / ask_price
            quantity_to_buy = min(quantity_to_buy, max_affordable)
            quantity_to_buy = round_to_precision(quantity_to_buy, self.base_precision)
            
            if quantity_to_buy < self.min_order_size:
                logger.info(f"需要買入的數量 {format_balance(quantity_to_buy)} 低於最小訂單大小 {format_balance(self.min_order_size)}，不進行重新平衡")
                return
                
            cost = quantity_to_buy * ask_price
            if cost > quote_total:
                logger.warning(f"需要 {format_balance(cost)} {self.quote_asset} 但總餘額只有 {format_balance(quote_total)}，調整買入數量")
                quantity_to_buy = round_to_precision((quote_total * 0.9) / ask_price, self.base_precision)
                cost = quantity_to_buy * ask_price
            
            # 檢查可用餘額
            if quote_available < cost:
                logger.info(f"可用餘額 {format_balance(quote_available)} {self.quote_asset} 不足，需要 {format_balance(cost)} {self.quote_asset}，將依靠自動贖回功能")
            
            # 使用略高於當前賣價的價格來快速成交
            buy_price = round_to_tick_size(ask_price * 1.001, self.tick_size)
            logger.info(f"執行重新平衡: 買入 {format_balance(quantity_to_buy)} {self.base_asset} @ {format_balance(buy_price)}")
            
            # 構建訂單
            order_details = {
                "orderType": "Limit",
                "price": str(buy_price),
                "quantity": str(quantity_to_buy),
                "side": "Bid",
                "symbol": self.symbol,
                "timeInForce": "IOC",  # 立即成交或取消，避免掛單
                "autoLendRedeem": True,
                "autoLend": True
            }
        else:
            logger.info("倉位已經均衡，無需重新平衡")
            return
        
        # 執行訂單
        result = self.client.execute_order(order_details)
        
        if isinstance(result, dict) and "error" in result:
            logger.error(f"重新平衡訂單執行失敗: {result['error']}")
        else:
            logger.info(f"重新平衡訂單執行成功")
            # 記錄這是一個重平衡訂單
            if 'id' in result and self._db_available():
                self.db.record_rebalance_order(result['id'], self.symbol)
        
        logger.info("倉位重新平衡完成")
    
    def subscribe_order_updates(self):
        """訂閲訂單更新流"""
        if not self.ws or not self.ws.is_connected():
            logger.warning("無法訂閲訂單更新：WebSocket連接不可用")
            return False
        
        # 嘗試訂閲訂單更新流
        stream = f"account.orderUpdate.{self.symbol}"
        if stream not in self.ws.subscriptions:
            retry_count = 0
            max_retries = 3
            success = False
            
            while retry_count < max_retries and not success:
                try:
                    success = self.ws.private_subscribe(stream)
                    if success:
                        logger.info(f"成功訂閲訂單更新: {stream}")
                        return True
                    else:
                        logger.warning(f"訂閲訂單更新失敗，嘗試重試... ({retry_count+1}/{max_retries})")
                except Exception as e:
                    logger.error(f"訂閲訂單更新時發生異常: {e}")
                
                retry_count += 1
                if retry_count < max_retries:
                    time.sleep(1)  # 重試前等待
            
            if not success:
                logger.error(f"在 {max_retries} 次嘗試後仍無法訂閲訂單更新")
                return False
        else:
            logger.info(f"已經訂閲了訂單更新: {stream}")
            return True
    
    def place_limit_orders(self):
        """下限價單（使用總餘額包含抵押品）"""
        self.check_ws_connection()
        self.cancel_existing_orders()
        
        buy_prices, sell_prices = self.calculate_prices()
        if buy_prices is None or sell_prices is None:
            logger.error("無法計算訂單價格，跳過下單")
            return
        
        # 處理訂單數量
        if self.order_quantity is None:
            # 獲取總可用餘額（包含抵押品）
            base_available, base_total = self.get_asset_balance(self.base_asset)
            quote_available, quote_total = self.get_asset_balance(self.quote_asset)
            
            logger.info(f"當前總餘額: {format_balance(base_total)} {self.base_asset}, {format_balance(quote_total)} {self.quote_asset}")
            logger.info(f"當前可用餘額: {format_balance(base_available)} {self.base_asset}, {format_balance(quote_available)} {self.quote_asset}")
            
            # 如果可用餘額很少但總餘額充足，説明資金在抵押品中
            if base_available < base_total * 0.1:
                logger.info(f"基礎資產主要在抵押品中，將依靠自動贖回功能")
            if quote_available < quote_total * 0.1:
                logger.info(f"報價資產主要在抵押品中，將依靠自動贖回功能")
            
            # 計算每個訂單的數量
            avg_price = sum(buy_prices) / len(buy_prices)
            
            # 使用更保守的分配比例，避免資金用盡
            allocation_percent = min(0.05, 1.0 / (self.max_orders * 4))  # 最多使用總資金的25%
            
            # 基於總餘額計算，而不是可用餘額
            quote_amount_per_side = quote_total * allocation_percent
            base_amount_per_side = base_total * allocation_percent
            
            buy_quantity = max(self.min_order_size, round_to_precision(quote_amount_per_side / avg_price, self.base_precision))
            sell_quantity = max(self.min_order_size, round_to_precision(base_amount_per_side, self.base_precision))
            
            logger.info(f"計算訂單數量: 買單 {format_balance(buy_quantity)} {self.base_asset}, 賣單 {format_balance(sell_quantity)} {self.base_asset}")
        else:
            buy_quantity = max(self.min_order_size, round_to_precision(self.order_quantity, self.base_precision))
            sell_quantity = max(self.min_order_size, round_to_precision(self.order_quantity, self.base_precision))
        
        # 下買單 (併發處理)
        buy_futures = []

        def place_buy(price, qty):
            order = {
                "orderType": "Limit",
                "price": str(price),
                "quantity": str(qty),
                "side": "Bid",
                "symbol": self.symbol,
                "timeInForce": "GTC",
                "postOnly": True,
                "autoLendRedeem": True,
                "autoLend": True
            }
            res = self.client.execute_order(order)
            if isinstance(res, dict) and "error" in res and "POST_ONLY_TAKER" in str(res["error"]):
                logger.info("調整買單價格並重試...")
                order["price"] = str(round_to_tick_size(float(order["price"]) - self.tick_size, self.tick_size))
                res = self.client.execute_order(order)
            
            # 特殊處理資金不足錯誤
            if isinstance(res, dict) and "error" in res and "INSUFFICIENT_FUNDS" in str(res["error"]):
                logger.warning(f"買單資金不足，可能需要手動贖回抵押品或等待自動贖回生效")
            
            return qty, order["price"], res

        with ThreadPoolExecutor(max_workers=self.max_orders) as executor:
            for p in buy_prices:
                if len(buy_futures) >= self.max_orders:
                    break
                buy_futures.append(executor.submit(place_buy, p, buy_quantity))

        buy_order_count = 0
        for future in buy_futures:
            qty, p_used, res = future.result()
            if isinstance(res, dict) and "error" in res:
                logger.error(f"買單失敗: {res['error']}")
            else:
                logger.info(f"買單成功: 價格 {p_used}, 數量 {qty}")
                self.active_buy_orders.append(res)
                self.orders_placed += 1
                buy_order_count += 1

        # 下賣單
        sell_futures = []

        def place_sell(price, qty):
            order = {
                "orderType": "Limit",
                "price": str(price),
                "quantity": str(qty),
                "side": "Ask",
                "symbol": self.symbol,
                "timeInForce": "GTC",
                "postOnly": True,
                "autoLendRedeem": True,
                "autoLend": True
            }
            res = self.client.execute_order(order)
            if isinstance(res, dict) and "error" in res and "POST_ONLY_TAKER" in str(res["error"]):
                logger.info("調整賣單價格並重試...")
                order["price"] = str(round_to_tick_size(float(order["price"]) + self.tick_size, self.tick_size))
                res = self.client.execute_order(order)
            
            # 特殊處理資金不足錯誤
            if isinstance(res, dict) and "error" in res and "INSUFFICIENT_FUNDS" in str(res["error"]):
                logger.warning(f"賣單資金不足，可能需要手動贖回抵押品或等待自動贖回生效")
            
            return qty, order["price"], res

        with ThreadPoolExecutor(max_workers=self.max_orders) as executor:
            for p in sell_prices:
                if len(sell_futures) >= self.max_orders:
                    break
                sell_futures.append(executor.submit(place_sell, p, sell_quantity))

        sell_order_count = 0
        for future in sell_futures:
            qty, p_used, res = future.result()
            if isinstance(res, dict) and "error" in res:
                logger.error(f"賣單失敗: {res['error']}")
            else:
                logger.info(f"賣單成功: 價格 {p_used}, 數量 {qty}")
                self.active_sell_orders.append(res)
                self.orders_placed += 1
                sell_order_count += 1
            
        logger.info(f"共下單: {buy_order_count} 個買單, {sell_order_count} 個賣單")
    
    def cancel_existing_orders(self):
        """取消所有現有訂單"""
        open_orders = self.client.get_open_orders(self.symbol)
        
        if isinstance(open_orders, dict) and "error" in open_orders:
            logger.error(f"獲取訂單失敗: {open_orders['error']}")
            return
        
        if not open_orders:
            logger.info("沒有需要取消的現有訂單")
            self.active_buy_orders = []
            self.active_sell_orders = []
            return
        
        logger.info(f"正在取消 {len(open_orders)} 個現有訂單")
        
        try:
            # 嘗試批量取消
            result = self.client.cancel_all_orders(self.symbol)
            
            if isinstance(result, dict) and "error" in result:
                logger.error(f"批量取消訂單失敗: {result['error']}")
                logger.info("嘗試逐個取消...")
                
                # 初始化線程池
                with ThreadPoolExecutor(max_workers=5) as executor:
                    cancel_futures = []
                    
                    # 提交取消訂單任務
                    for order in open_orders:
                        order_id = order.get('id')
                        if not order_id:
                            continue
                        
                        # Use legacy wrapper to keep existing logic; could be refactored to self.client.cancel_order
                        # Directly use instance client method now
                        future = executor.submit(
                            self.client.cancel_order,
                            order_id,
                            self.symbol
                        )
                        cancel_futures.append((order_id, future))
                    
                    # 處理結果
                    for order_id, future in cancel_futures:
                        try:
                            res = future.result()
                            if isinstance(res, dict) and "error" in res:
                                logger.error(f"取消訂單 {order_id} 失敗: {res['error']}")
                            else:
                                logger.info(f"取消訂單 {order_id} 成功")
                                self.orders_cancelled += 1
                        except Exception as e:
                            logger.error(f"取消訂單 {order_id} 時出錯: {e}")
            else:
                logger.info("批量取消訂單成功")
                self.orders_cancelled += len(open_orders)
        except Exception as e:
            logger.error(f"取消訂單過程中發生錯誤: {str(e)}")
        
        # 等待一下確保訂單已取消
        time.sleep(1)
        
        # 檢查是否還有未取消的訂單
        remaining_orders = self.client.get_open_orders(self.symbol)
        if remaining_orders and len(remaining_orders) > 0:
            logger.warning(f"警告: 仍有 {len(remaining_orders)} 個未取消的訂單")
        else:
            logger.info("所有訂單已成功取消")
        
        # 重置活躍訂單列表
        self.active_buy_orders = []
        self.active_sell_orders = []
    
    def check_order_fills(self):
        open_orders = self.client.get_open_orders(self.symbol)
        if isinstance(open_orders, dict) and "error" in open_orders:
            logger.error(f"獲取訂單失敗: {open_orders['error']}")
            return []
        current_order_ids = set()
        if open_orders:
            for order in open_orders:
                order_id = order.get('id')
                if order_id:
                    current_order_ids.add(order_id)
        prev_buy_orders = len(self.active_buy_orders)
        prev_sell_orders = len(self.active_sell_orders)
        filled_order_ids = []
        for order in self.active_buy_orders + self.active_sell_orders:
            order_id = order.get('id')
            if order_id and order_id not in current_order_ids:
                filled_order_ids.append(order_id)
        filled_trades = []
        if filled_order_ids:
            try:
                recent_fills = self.client.get_fill_history(self.symbol, limit=50)
                if recent_fills and not (isinstance(recent_fills, dict) and "error" in recent_fills):
                    if not hasattr(self, '_processed_fill_ids'):
                        self._processed_fill_ids = set()
                    for fill in recent_fills:
                        fill_id = fill.get('id')
                        fill_order_id = fill.get('order_id')
                        if fill_id in self._processed_fill_ids:
                            continue
                        if fill_order_id in filled_order_ids:
                            filled_trades.append(fill)
                            self._processed_fill_ids.add(fill_id)
                            side = fill.get('side', '').upper()
                            price = float(fill.get('price', 0))
                            size = float(fill.get('size', 0))
                            liquidity = fill.get('liquidity', 'UNKNOWN')
                            realized_pnl = fill.get('realized_pnl', 0)
                            is_maker = liquidity.upper() == 'MAKER'
                            
                            # 獲取手續費信息
                            fee = float(fill.get('fee', 0))
                            fee_currency = fill.get('fee_currency', self.quote_asset)
                            
                            # 構建完整的成交資訊
                            fill_info = {
                                'side': 'Bid' if side == 'BUY' else 'Ask',
                                'quantity': size,
                                'price': price,
                                'maker': is_maker,
                                'order_id': fill.get('order_id'),
                                'trade_id': fill.get('id'),
                                'realized_pnl': realized_pnl,
                                'fee': fee,
                                'fee_currency': fee_currency
                            }
                            
                            logger.info(
                                f"✓ {'買' if side == 'BUY' else '賣'}單成交 ({liquidity}): "
                                f"{size} @ {price}, 已實現盈虧: {realized_pnl}, 手續費: {fee} {fee_currency}"
                            )
                            
                            # 觸發成交後處理
                            self._process_order_fill_event(
                                side=fill_info['side'],
                                quantity=fill_info['quantity'],
                                price=fill_info['price'],
                                order_id=fill_info['order_id'],
                                maker=fill_info['maker'],
                                fee=fee,
                                fee_asset=fee_currency,
                                trade_id=fill_info['trade_id'],
                                source='rest',
                                timestamp=int(time.time() * 1000)
                            )
            except Exception as e:
                logger.error(f"獲取成交記錄失敗: {e}")
        active_buy_orders = []
        active_sell_orders = []
        if open_orders:
            for order in open_orders:
                if order.get('side') == 'Bid' or order.get('side') == 'BUY':
                    active_buy_orders.append(order)
                elif order.get('side') == 'Ask' or order.get('side') == 'SELL':
                    active_sell_orders.append(order)
        self.active_buy_orders = active_buy_orders
        self.active_sell_orders = active_sell_orders
        if prev_buy_orders != len(active_buy_orders) or prev_sell_orders != len(active_sell_orders):
            logger.info(f"訂單數量變更: 買單 {prev_buy_orders} -> {len(active_buy_orders)}, 賣單 {prev_sell_orders} -> {len(active_sell_orders)}")
        logger.info(f"當前活躍訂單: 買單 {len(self.active_buy_orders)} 個, 賣單 {len(self.active_sell_orders)} 個")
        return filled_trades
    def estimate_profit(self, pnl_data=None):
        """輸出本次迭代的關鍵統計資訊。"""
        if pnl_data is None:
            pnl_data = self.calculate_pnl()

        (
            realized_pnl,
            unrealized_pnl,
            total_fees,
            net_pnl,
            session_realized_pnl,
            session_fees,
            session_net_pnl,
        ) = pnl_data

        session_buy_volume = sum(qty for _, qty in self.session_buy_trades)
        session_sell_volume = sum(qty for _, qty in self.session_sell_trades)

        sections: List[Tuple[str, List[Union[str, Tuple[str, str]]]]] = []

        if session_buy_volume > 0 or session_sell_volume > 0:
            session_rows: List[Union[str, Tuple[str, str]]] = [
                ("成交量", f"買入 {session_buy_volume:.3f} {self.base_asset} | 賣出 {session_sell_volume:.3f} {self.base_asset}"),
                (
                    "盈虧",
                    f"已實現 {session_realized_pnl:.4f} {self.quote_asset} | 凈利潤 {session_net_pnl:.4f} {self.quote_asset} (手續費 {session_fees:.4f} {self.quote_asset})",
                ),
                ("Maker成交量", f"買 {self.session_maker_buy_volume:.3f} {self.base_asset} | 賣 {self.session_maker_sell_volume:.3f} {self.base_asset}"),
                ("Taker成交量", f"買 {self.session_taker_buy_volume:.3f} {self.base_asset} | 賣 {self.session_taker_sell_volume:.3f} {self.base_asset}"),
            ]
            session_rows.insert(1, ("成交額", f"{self.session_quote_volume:.2f} {self.quote_asset}"))
        else:
            session_rows = [
                "本次迭代沒有成交記錄",
                (
                    "盈虧",
                    f"已實現 {session_realized_pnl:.4f} {self.quote_asset} | 凈利潤 {session_net_pnl:.4f} {self.quote_asset} (手續費 {session_fees:.4f} {self.quote_asset})",
                ),
                ("Maker成交量", f"買 {self.session_maker_buy_volume:.3f} {self.base_asset} | 賣 {self.session_maker_sell_volume:.3f} {self.base_asset}"),
                ("Taker成交量", f"買 {self.session_taker_buy_volume:.3f} {self.base_asset} | 賣 {self.session_taker_sell_volume:.3f} {self.base_asset}"),
            ]

        sections.append(("本次執行", session_rows))

        sections.append(
            (
                "累計表現",
                [
                    ("累計盈虧", f"{net_pnl:.4f} {self.quote_asset}"),
                    ("未實現盈虧", f"{unrealized_pnl:.4f} {self.quote_asset}"),
                    ("累計手續費", f"{total_fees:.4f} {self.quote_asset}"),
                ],
            )
        )

        sections.append(
            (
                "交易計數",
                [
                    ("成交次數", f"{self.trades_executed} 次"),
                    ("下單次數", f"{self.orders_placed} 次"),
                    ("取消次數", f"{self.orders_cancelled} 次"),
                ],
            )
        )

        if self.total_quote_volume > 0:
            loss = min(net_pnl, 0)  # 仅取亏损
            wear_rate_value = abs(loss) / self.total_quote_volume * 100
            wear_rate_display = f"{wear_rate_value:.4f}%"
        else:
            wear_rate_display = "N/A"


        trade_rows = [
            ("總成交量", f"買 {self.total_bought:.3f} {self.base_asset} | 賣 {self.total_sold:.3f} {self.base_asset}"),
            ("總成交額", f"{self.total_quote_volume:.2f} {self.quote_asset}"),
            ("Maker總量", f"買 {self.maker_buy_volume:.3f} {self.base_asset} | 賣 {self.maker_sell_volume:.3f} {self.base_asset}"),
            ("Taker總量", f"買 {self.taker_buy_volume:.3f} {self.base_asset} | 賣 {self.taker_sell_volume:.3f} {self.base_asset}"),
            ("磨損率", wear_rate_display),
        ]

        sections.append(
            (
                "成交概況",
                trade_rows,
            )
        )

        if self.active_buy_orders and self.active_sell_orders:
            buy_price = float(self.active_buy_orders[-1].get('price', 0))
            sell_price = float(self.active_sell_orders[0].get('price', 0))
            spread = sell_price - buy_price
            spread_pct = (spread / buy_price * 100) if buy_price > 0 else 0
            order_line = f"買 {buy_price:.3f} | 賣 {sell_price:.3f} | 價差 {spread:.3f} ({spread_pct:.3f}%)"
        else:
            active_buy_count = len(self.active_buy_orders)
            active_sell_count = len(self.active_sell_orders)
            order_line = f"買單 {active_buy_count} | 賣單 {active_sell_count}"

        sections.append(
            (
                "市場狀態",
                [
                    ("活躍訂單", order_line),
                    ("WebSocket狀態", "已連接" if self.ws and self.ws.is_connected() else "未連接"),
                ],
            )
        )

        extra_sections = self._get_extra_summary_sections()
        if extra_sections:
            sections.extend(extra_sections)

        self._log_boxed_summary("做市統計總結", sections)

    def _get_extra_summary_sections(self) -> List[Tuple[str, List[Union[str, Tuple[str, str]]]]]:
        """提供子類擴展的統計輸出。"""
        return []

    def _log_boxed_summary(self, title: str, sections: List[Tuple[str, List[Union[str, Tuple[str, str]]]]]):
        """以框線格式輸出統計資訊。"""
        inner_width = 74
        border_top = f"┌{'─' * inner_width}┐"
        border_section = f"├{'─' * inner_width}┤"
        border_bottom = f"└{'─' * inner_width}┘"

        logger.info(border_top)
        self._log_box_text(title, inner_width, align="center")

        for index, (section_title, rows) in enumerate(sections):
            logger.info(border_section)
            self._log_box_text(f"▸ {section_title}", inner_width)

            for row in rows:
                if isinstance(row, tuple):
                    label, value = row
                    self._log_box_key_value(label, value, inner_width)
                else:
                    self._log_box_text(str(row), inner_width)

        logger.info(border_bottom)

    def _log_box_text(self, text: str, inner_width: int, align: str = "left"):
        """在框線內輸出單行或多行文字。"""
        if align == "center":
            logger.info(f"│ {self._center_display(text, inner_width)} │")
            return

        for line in self._wrap_display_text(text, inner_width):
            logger.info(f"│ {self._pad_display(line, inner_width)} │")

    def _log_box_key_value(self, label: str, value: str, inner_width: int):
        """以鍵值形式輸出內容，並處理換行。"""
        label_display = f"{label}："
        label_width = 18
        label_field = self._pad_display(label_display, label_width)
        value_width = max(10, inner_width - label_width - 1)
        empty_label = self._pad_display("", label_width)

        wrapped_values = self._wrap_display_text(value, value_width)
        for index, chunk in enumerate(wrapped_values):
            chunk_field = self._pad_display(chunk, value_width)
            if index == 0:
                line = f"{label_field} {chunk_field}"
            else:
                line = f"{empty_label} {chunk_field}"
            logger.info(f"│ {line} │")

    def _display_width(self, text: str) -> int:
        """計算字串的可視寬度，處理全形與半形字符。"""
        width = 0
        for char in text:
            east_asian_width = unicodedata.east_asian_width(char)
            if east_asian_width in ("F", "W", "A"):
                width += 2
            else:
                width += 1
        return width

    def _pad_display(self, text: str, width: int) -> str:
        """將字串填充至指定的顯示寬度。"""
        padding = max(0, width - self._display_width(text))
        return f"{text}{' ' * padding}"

    def _center_display(self, text: str, width: int) -> str:
        """以顯示寬度為基準進行置中。"""
        text_width = self._display_width(text)
        if text_width >= width:
            return text
        total_padding = width - text_width
        left = total_padding // 2
        right = total_padding - left
        return f"{' ' * left}{text}{' ' * right}"

    def _wrap_display_text(self, text: str, width: int) -> List[str]:
        """根據顯示寬度換行。"""
        if not text:
            return [""]

        lines: List[str] = []
        current = ""
        current_width = 0

        for char in text:
            char_width = self._display_width(char)
            if current and current_width + char_width > width:
                lines.append(current)
                current = char
                current_width = char_width
            else:
                current += char
                current_width += char_width

        if current:
            lines.append(current)
        else:
            lines.append("")

        return lines
    
    def print_trading_stats(self):
        """打印交易統計報表"""
        try:
            logger.info("\n=== 做市商交易統計 ===")
            logger.info(f"交易對: {self.symbol}")

            today = datetime.now().strftime('%Y-%m-%d')
            if self._db_available():
                # 獲取今天的統計數據
                today_stats = self.db.get_trading_stats(self.symbol, today)

                if today_stats and len(today_stats) > 0:
                    stat = today_stats[0]
                    maker_buy = stat['maker_buy_volume']
                    maker_sell = stat['maker_sell_volume']
                    taker_buy = stat['taker_buy_volume']
                    taker_sell = stat['taker_sell_volume']
                    profit = stat['realized_profit']
                    fees = stat['total_fees']
                    net = stat['net_profit']
                    avg_spread = stat['avg_spread']
                    volatility = stat['volatility']

                    total_volume = maker_buy + maker_sell + taker_buy + taker_sell
                    maker_percentage = ((maker_buy + maker_sell) / total_volume * 100) if total_volume > 0 else 0

                    logger.info(f"\n今日統計 ({today}):")
                    logger.info(f"Maker買入量: {maker_buy} {self.base_asset}")
                    logger.info(f"Maker賣出量: {maker_sell} {self.base_asset}")
                    logger.info(f"Taker買入量: {taker_buy} {self.base_asset}")
                    logger.info(f"Taker賣出量: {taker_sell} {self.base_asset}")
                    logger.info(f"總成交量: {total_volume} {self.base_asset}")
                    logger.info(f"Maker佔比: {maker_percentage:.2f}%")
                    logger.info(f"平均價差: {avg_spread:.4f}%")
                    logger.info(f"波動率: {volatility:.4f}%")
                    logger.info(f"毛利潤: {profit:.8f} {self.quote_asset}")
                    logger.info(f"總手續費: {fees:.8f} {self.quote_asset}")
                    logger.info(f"凈利潤: {net:.8f} {self.quote_asset}")

                # 獲取所有時間的總計
                all_time_stats = self.db.get_all_time_stats(self.symbol)

                if all_time_stats:
                    total_maker_buy = all_time_stats['total_maker_buy']
                    total_maker_sell = all_time_stats['total_maker_sell']
                    total_taker_buy = all_time_stats['total_taker_buy']
                    total_taker_sell = all_time_stats['total_taker_sell']
                    total_profit = all_time_stats['total_profit']
                    total_fees = all_time_stats['total_fees']
                    total_net = all_time_stats['total_net_profit']
                    avg_spread = all_time_stats['avg_spread_all_time']

                    total_volume = total_maker_buy + total_maker_sell + total_taker_buy + total_taker_sell
                    maker_percentage = ((total_maker_buy + total_maker_sell) / total_volume * 100) if total_volume > 0 else 0

                    logger.info(f"\n累計統計:")
                    logger.info(f"Maker買入量: {total_maker_buy} {self.base_asset}")
                    logger.info(f"Maker賣出量: {total_maker_sell} {self.base_asset}")
                    logger.info(f"Taker買入量: {total_taker_buy} {self.base_asset}")
                    logger.info(f"Taker賣出量: {total_taker_sell} {self.base_asset}")
                    logger.info(f"總成交量: {total_volume} {self.base_asset}")
                    logger.info(f"Maker佔比: {maker_percentage:.2f}%")
                    logger.info(f"平均價差: {avg_spread:.4f}%")
                    logger.info(f"毛利潤: {total_profit:.8f} {self.quote_asset}")
                    logger.info(f"總手續費: {total_fees:.8f} {self.quote_asset}")
                    logger.info(f"凈利潤: {total_net:.8f} {self.quote_asset}")
            else:
                logger.info("資料庫功能未啟用，僅顯示本次執行的統計資訊。")
            
            # 添加本次執行的統計
            session_buy_volume = sum(qty for _, qty in self.session_buy_trades)
            session_sell_volume = sum(qty for _, qty in self.session_sell_trades)
            session_total_volume = session_buy_volume + session_sell_volume
            session_maker_volume = self.session_maker_buy_volume + self.session_maker_sell_volume
            session_maker_percentage = (session_maker_volume / session_total_volume * 100) if session_total_volume > 0 else 0
            session_profit = self._calculate_session_profit()
            
            logger.info(f"\n本次執行統計 (從 {self.session_start_time.strftime('%Y-%m-%d %H:%M:%S')} 開始):")
            logger.info(f"Maker買入量: {self.session_maker_buy_volume} {self.base_asset}")
            logger.info(f"Maker賣出量: {self.session_maker_sell_volume} {self.base_asset}")
            logger.info(f"Taker買入量: {self.session_taker_buy_volume} {self.base_asset}")
            logger.info(f"Taker賣出量: {self.session_taker_sell_volume} {self.base_asset}")
            logger.info(f"總成交量: {session_total_volume} {self.base_asset}")
            logger.info(f"Maker佔比: {session_maker_percentage:.2f}%")
            logger.info(f"毛利潤: {session_profit:.8f} {self.quote_asset}")
            logger.info(f"總手續費: {self.session_fees:.8f} {self.quote_asset}")
            logger.info(f"凈利潤: {(session_profit - self.session_fees):.8f} {self.quote_asset}")
            
            # 添加重平設置信息
            logger.info(f"\n重平設置:")
            logger.info(f"重平功能: {'開啟' if self.enable_rebalance else '關閉'}")
            if self.enable_rebalance:
                logger.info(f"目標比例: {self.base_asset_target_percentage}% {self.base_asset} / {self.quote_asset_target_percentage}% {self.quote_asset}")
                logger.info(f"觸發閾值: {self.rebalance_threshold}%")
                
            # 查詢前10筆最新成交
            if self._db_available():
                recent_trades = self.db.get_recent_trades(self.symbol, 10)

                if recent_trades and len(recent_trades) > 0:
                    logger.info("\n最近10筆成交:")
                    for i, trade in enumerate(recent_trades):
                        maker_str = "Maker" if trade['maker'] else "Taker"
                        logger.info(f"{i+1}. {trade['timestamp']} - {trade['side']} {trade['quantity']} @ {trade['price']} ({maker_str}) 手續費: {trade['fee']:.8f}")

        except Exception as e:
            logger.error(f"打印交易統計時出錯: {e}")
    
    def _ensure_data_streams(self):
        """確保所有必要的數據流訂閲都是活躍的"""
        # 如果使用 Websea，不需要 WebSocket 數據流
        if self.ws is None:
            return
            
        # 檢查深度流訂閲
        if "depth" not in self.ws.subscriptions:
            logger.info("重新訂閲深度數據流...")
            self.ws.initialize_orderbook()  # 重新初始化訂單簿
            self.ws.subscribe_depth()
        
        # 檢查行情數據訂閲
        if "bookTicker" not in self.ws.subscriptions:
            logger.info("重新訂閲行情數據...")
            self.ws.subscribe_bookTicker()
        
        # 檢查私有訂單更新流
        if f"account.orderUpdate.{self.symbol}" not in self.ws.subscriptions:
            logger.info("重新訂閲私有訂單更新流...")
            self.subscribe_order_updates()

    def check_stop_conditions(self, realized_pnl, unrealized_pnl, session_realized_pnl) -> bool:
        """檢查是否觸發提前停止條件。

        基類默認不啟用任何風控條件，返回 ``False``。

        Args:
            realized_pnl (float): 累計已實現盈虧。
            unrealized_pnl (float): 未實現盈虧。
            session_realized_pnl (float): 本次執行的已實現盈虧。

        Returns:
            bool: 是否應該提前停止策略。
        """

        return False

    def stop(self):
        """停止做市策略"""
        logger.info("收到停止信號，正在停止做市策略...")
        self._stop_flag = True

    def run(self, duration_seconds=3600, interval_seconds=60):
        """執行做市策略"""
        logger.info(f"開始運行做市策略: {self.symbol}")
        logger.info(f"運行時間: {duration_seconds} 秒, 間隔: {interval_seconds} 秒")
        
        # 打印重平設置
        logger.info(f"重平功能: {'開啟' if self.enable_rebalance else '關閉'}")
        if self.enable_rebalance:
            logger.info(f"重平目標比例: {self.base_asset_target_percentage}% {self.base_asset} / {self.quote_asset_target_percentage}% {self.quote_asset}")
            logger.info(f"重平觸發閾值: {self.rebalance_threshold}%")
        
        # 重置本次執行的統計數據
        self.session_start_time = datetime.now()
        self.session_buy_trades = []
        self.session_sell_trades = []
        self.session_fees = 0.0
        self.session_maker_buy_volume = 0.0
        self.session_maker_sell_volume = 0.0
        self.session_taker_buy_volume = 0.0
        self.session_taker_sell_volume = 0.0
        
        start_time = time.time()
        iteration = 0
        last_report_time = start_time
        report_interval = 300  # 5分鐘打印一次報表
        
        try:
            # 先確保 WebSocket 連接可用
            connection_status = self.check_ws_connection()
            if connection_status and self.ws is not None:
                # 初始化訂單簿和數據流
                if not self.ws.orderbook["bids"] and not self.ws.orderbook["asks"]:
                    self.ws.initialize_orderbook()
                
                # 檢查並確保所有數據流訂閲
                if "depth" not in self.ws.subscriptions:
                    self.ws.subscribe_depth()
                if "bookTicker" not in self.ws.subscriptions:
                    self.ws.subscribe_bookTicker()
                if f"account.orderUpdate.{self.symbol}" not in self.ws.subscriptions:
                    self.subscribe_order_updates()
            
            while time.time() - start_time < duration_seconds and not self._stop_flag:
                iteration += 1
                current_time = time.time()
                logger.info(f"\n=== 第 {iteration} 次迭代 ===")
                logger.info(f"時間: {datetime.now().strftime('%Y-%m-%d %H:%M:%S')}")
                
                # 檢查連接並在必要時重連
                connection_status = self.check_ws_connection()
                
                # 如果連接成功，檢查並確保所有流訂閲
                if connection_status:
                    # 重新訂閲必要的數據流
                    self._ensure_data_streams()
                
                # 檢查訂單成交情況
                self.check_order_fills()

                # 透過 REST API 同步最新成交
                if self.exchange in ('aster', 'lighter'):
                    self._sync_fill_history()

                # 檢查是否需要重平衡倉位
                if self.need_rebalance():
                    self.rebalance_position()
                
                # 下限價單
                self.place_limit_orders()

                # 計算PnL並輸出簡化統計
                pnl_data = self.calculate_pnl()
                self.estimate_profit(pnl_data)

                # 定期打印交易統計報表
                if current_time - last_report_time >= report_interval:
                    self.print_trading_stats()
                    last_report_time = current_time

                (
                    realized_pnl,
                    unrealized_pnl,
                    _total_fees,
                    _net_pnl,
                    session_realized_pnl,
                    _session_fees,
                    _session_net_pnl,
                ) = pnl_data

                if self.check_stop_conditions(realized_pnl, unrealized_pnl, session_realized_pnl):
                    self._stop_trading = True
                    logger.warning("觸發風控條件，提前結束策略迭代")
                    break

                wait_time = interval_seconds
                logger.info(f"等待 {wait_time} 秒後進行下一次迭代...")
                time.sleep(wait_time)

            # 結束運行時打印最終報表
            logger.info("\n=== 做市策略運行結束 ===")
            if self._stop_trading and self.stop_reason:
                logger.warning(f"提前停止原因: {self.stop_reason}")
            self.print_trading_stats()
            
            # 打印本次執行的最終統計摘要
            logger.info("\n=== 本次執行統計摘要 ===")
            session_buy_volume = sum(qty for _, qty in self.session_buy_trades)
            session_sell_volume = sum(qty for _, qty in self.session_sell_trades)
            session_total_volume = session_buy_volume + session_sell_volume
            session_profit = self._calculate_session_profit()
            
            # 計算執行時間
            td = datetime.now() - self.session_start_time
            total_seconds = int(td.total_seconds())
            hours = total_seconds // 3600
            minutes = (total_seconds % 3600) // 60
            seconds = total_seconds % 60
            run_time = f"{hours:02d}:{minutes:02d}:{seconds:02d}"
            logger.info(f"執行時間: {run_time}")
            
            logger.info(f"總成交量: {session_total_volume} {self.base_asset}")
            logger.info(f"買入量: {session_buy_volume} {self.base_asset}, 賣出量: {session_sell_volume} {self.base_asset}")
            logger.info(f"Maker買入: {self.session_maker_buy_volume} {self.base_asset}, Maker賣出: {self.session_maker_sell_volume} {self.base_asset}")
            logger.info(f"Taker買入: {self.session_taker_buy_volume} {self.base_asset}, Taker賣出: {self.session_taker_sell_volume} {self.base_asset}")
            logger.info(f"已實現利潤: {session_profit:.8f} {self.quote_asset}")
            logger.info(f"總手續費: {self.session_fees:.8f} {self.quote_asset}")
            logger.info(f"凈利潤: {(session_profit - self.session_fees):.8f} {self.quote_asset}")
            
            if session_total_volume > 0:
                logger.info(f"每單位成交量利潤: {((session_profit - self.session_fees) / session_total_volume):.8f} {self.quote_asset}/{self.base_asset}")
        
        except KeyboardInterrupt:
            logger.info("\n用户中斷，停止做市")
            
            # 中斷時也打印本次執行的統計數據
            logger.info("\n=== 本次執行統計摘要(中斷) ===")
            session_buy_volume = sum(qty for _, qty in self.session_buy_trades)
            session_sell_volume = sum(qty for _, qty in self.session_sell_trades)
            session_total_volume = session_buy_volume + session_sell_volume
            session_profit = self._calculate_session_profit()
            
            # 計算執行時間
            td = datetime.now() - self.session_start_time
            total_seconds = int(td.total_seconds())
            hours = total_seconds // 3600
            minutes = (total_seconds % 3600) // 60
            seconds = total_seconds % 60
            run_time = f"{hours:02d}:{minutes:02d}:{seconds:02d}"
            logger.info(f"執行時間: {run_time}")
            
            logger.info(f"總成交量: {session_total_volume} {self.base_asset}")
            logger.info(f"買入量: {session_buy_volume} {self.base_asset}, 賣出量: {session_sell_volume} {self.base_asset}")
            logger.info(f"Maker買入: {self.session_maker_buy_volume} {self.base_asset}, Maker賣出: {self.session_maker_sell_volume} {self.base_asset}")
            logger.info(f"Taker買入: {self.session_taker_buy_volume} {self.base_asset}, Taker賣出: {self.session_taker_sell_volume} {self.base_asset}")
            logger.info(f"已實現利潤: {session_profit:.8f} {self.quote_asset}")
            logger.info(f"總手續費: {self.session_fees:.8f} {self.quote_asset}")
            logger.info(f"凈利潤: {(session_profit - self.session_fees):.8f} {self.quote_asset}")
            
            if session_total_volume > 0:
                logger.info(f"每單位成交量利潤: {((session_profit - self.session_fees) / session_total_volume):.8f} {self.quote_asset}/{self.base_asset}")
        
        finally:
            logger.info("取消所有未成交訂單...")
            self.cancel_existing_orders()
            
            # 關閉 WebSocket
            if self.ws:
                self.ws.close()
            
            # 關閉數據庫連接
            if self.db:
                self.db.close()
                logger.info("數據庫連接已關閉")<|MERGE_RESOLUTION|>--- conflicted
+++ resolved
@@ -11,6 +11,7 @@
 
 from api.bp_client import BPClient
 from api.aster_client import AsterClient
+from api.lighter_client import LighterClient
 from api.lighter_client import LighterClient
 from ws_client.client import BackpackWebSocket
 from database.db import Database
@@ -69,10 +70,9 @@
             self.client = ParadexClient(self.exchange_config)
         elif exchange == 'lighter':
             self.client = LighterClient(self.exchange_config)
-<<<<<<< HEAD
-
-=======
->>>>>>> 702ea32a
+
+        elif exchange == 'lighter':
+            self.client = LighterClient(self.exchange_config)
         else:
             raise ValueError(f"不支持的交易所: {exchange}")
             
