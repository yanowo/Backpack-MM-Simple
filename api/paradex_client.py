"""Paradex exchange REST client implementation with JWT authentication."""
from __future__ import annotations

import time
import base64
import binascii
import json
from typing import Any, Dict, List, Optional
from decimal import Decimal, InvalidOperation
from datetime import datetime, timedelta

import requests
from starknet_py.net.signer.stark_curve_signer import StarkCurveSigner, KeyPair
from starknet_py.utils.typed_data import TypedData
from typing import List

from .base_client import (
    BaseExchangeClient,
    ApiResponse,
    OrderResult,
    OrderInfo,
    BalanceInfo,
    PositionInfo,
    MarketInfo,
    TickerInfo,
    OrderBookInfo,
    OrderBookLevel,
    TradeInfo
)
from logger import setup_logger

logger = setup_logger("api.paradex_client")


class ParadexClient(BaseExchangeClient):
    """REST client for Paradex perpetual futures exchange with JWT authentication."""

    def __init__(self, config: Dict[str, Any]):
        super().__init__(config)
        # Paradex 使用 StarkNet 認證，不需要傳統的 API Key
        raw_private_key = config.get("private_key") or config.get("secret_key")
        self.private_key = raw_private_key.strip() if isinstance(raw_private_key, str) else raw_private_key  # StarkNet 私鑰
        raw_account = config.get("account_address")
        self.account_address = raw_account.strip() if isinstance(raw_account, str) else raw_account  # StarkNet 賬户地址

        if isinstance(self.private_key, str) and self.private_key.startswith("0X"):
            self.private_key = "0x" + self.private_key[2:]
        if isinstance(self.private_key, str):
            self.private_key = self.private_key.lower()

        if isinstance(self.account_address, str) and self.account_address.startswith("0X"):
            self.account_address = "0x" + self.account_address[2:]
        if isinstance(self.account_address, str):
            self.account_address = self.account_address.lower()
        self.base_url = config.get("base_url", "https://api.prod.paradex.trade/v1")
        self.timeout = float(config.get("timeout", 30))
        self.max_retries = int(config.get("max_retries", 3))
        self.session = requests.Session()

        # JWT 相關
        self._jwt_token: Optional[str] = None
        self._jwt_expiry: Optional[datetime] = None
        self._jwt_refresh_buffer = int(config.get("jwt_refresh_buffer", 120))  # 默認提前120秒刷新

        # 訂單簽名相關 - 創建 KeyPair 用於訂單簽名
        private_key_int = int(self.private_key, 16) if isinstance(self.private_key, str) else self.private_key
        self._key_pair = KeyPair.from_private_key(private_key_int)
        self._account_address_int = int(self.account_address, 16) if isinstance(self.account_address, str) else self.account_address

        # 簽名與時間同步設置
        signature_ttl_seconds_cfg = config.get("signature_ttl_seconds")
        if signature_ttl_seconds_cfg is None and config.get("signature_ttl_ms") is not None:
            # 兼容舊配置（毫秒）
            signature_ttl_seconds_cfg = int(int(config["signature_ttl_ms"]) / 1000)
        self._signature_ttl_seconds = int(signature_ttl_seconds_cfg or 30 * 60)  # 默認30分鐘
        self._time_offset_sec: float = 0.0
        self._last_time_sync: Optional[float] = None
        self._time_sync_interval = int(config.get("time_sync_interval", 300))  # 默認每5分鐘同步一次

        # 緩存
        self._market_info_cache: Dict[str, Dict[str, Any]] = {}
        self._last_market_fetch: Optional[float] = None
        self._market_cache_ttl = 300  # 市場信息緩存5分鐘

        # 系統配置緩存
        self._system_config: Optional[Dict[str, Any]] = None
        self._chain_id: Optional[int] = None

    def get_exchange_name(self) -> str:
        return "Paradex"

    async def connect(self) -> None:
        """初始化連接，生成首次 JWT token"""
        try:
            self._refresh_jwt_token()
            logger.info("Paradex 客户端已連接，JWT token 已生成")
        except Exception as e:
            logger.error(f"Paradex 連接失敗: {e}")
            raise

    async def disconnect(self) -> None:
        self.session.close()
        self._jwt_token = None
        self._jwt_expiry = None
        logger.info("Paradex 客户端已斷開連接")

    def _sync_server_time(self, force: bool = False) -> None:
        """與 Paradex 服務器同步時間，避免本地時鐘漂移導致的認證錯誤"""
        now = time.time()

        if not force and self._last_time_sync and now - self._last_time_sync < self._time_sync_interval:
            return

        url = f"{self.base_url}/system/time"

        try:
            response = self.session.get(url, timeout=self.timeout)
            if response.status_code != 200:
                logger.warning(f"同步 Paradex 服務器時間失敗: HTTP {response.status_code} - {response.text}")
                return

            data = response.json()
            server_time_raw = data.get("server_time")
            if server_time_raw is None:
                logger.warning(f"同步 Paradex 服務器時間失敗，返回內容缺少 server_time: {data}")
                return

            server_time_value = float(server_time_raw)
            if server_time_value > 1e12:
                # 如果返回毫秒，轉換為秒
                server_time_value /= 1000.0
            local_time_value = time.time()
            self._time_offset_sec = server_time_value - local_time_value
            self._last_time_sync = now
            logger.debug(f"已同步 Paradex 服務器時間，當前偏移: {self._time_offset_sec:.3f} 秒")
        except (ValueError, requests.RequestException) as exc:
            logger.warning(f"同步 Paradex 服務器時間時出錯: {exc}")

    def _current_timestamp(self, force_sync: bool = False) -> int:
        """獲取與服務器同步後的當前時間戳（秒）"""
        self._sync_server_time(force=force_sync)
        return int(time.time() + self._time_offset_sec)

    def _load_system_config(self) -> Dict[str, Any]:
        if self._system_config is not None:
            return self._system_config

        url = f"{self.base_url}/system/config"
        try:
            response = self.session.get(url, timeout=self.timeout)
            if response.status_code != 200:
                raise ValueError(
                    f"無法獲取 Paradex 系統配置: HTTP {response.status_code} - {response.text}"
                )
            self._system_config = response.json()
        except requests.RequestException as exc:
            raise ValueError(f"獲取 Paradex 系統配置失敗: {exc}")

        return self._system_config

    def _get_chain_id(self) -> int:
        if self._chain_id is not None:
            return self._chain_id

        config = self._load_system_config()
        chain_id_text = config.get("starknet_chain_id")
        if not chain_id_text:
            raise ValueError("系統配置未返回 starknet_chain_id")

        self._chain_id = int.from_bytes(chain_id_text.encode(), "big")
        return self._chain_id

    def _flatten_signature(self, sig: List[int]) -> str:
        """將簽名格式化為 Paradex 要求的格式 ["r","s"]"""
        return f'["{sig[0]}","{sig[1]}"]'

    def _encode_short_string(self, value: str) -> str:
        """將字符串編碼為 felt (short string)"""
        encoded = value.encode("ascii")
        if len(encoded) > 31:
            raise ValueError("短字符串超出 31 字節限制")
        return str(int.from_bytes(encoded, "big"))

    def _to_chain_amount(self, amount: float, decimals: int = 8) -> str:
        """將金額轉換為鏈上格式（帶固定小數位）
        
        使用 Decimal 避免浮點數精度問題
        """
        # Paradex 使用 8 位小數的整數表示
        try:
            amount_decimal = Decimal(str(amount))
            multiplier = Decimal(10 ** decimals)
            chain_amount = int(amount_decimal * multiplier)
            return str(chain_amount)
        except (InvalidOperation, ValueError) as e:
            logger.error(f"金額轉換失敗: {amount}, 錯誤: {e}")
            # 回退到舊方法
            multiplier = 10 ** decimals
            return str(int(float(amount) * multiplier))

    def _build_order_message(self, order_data: Dict[str, Any], signature_timestamp: int) -> Dict[str, Any]:
        """構建訂單簽名消息（TypedData 格式）

        參考 Paradex SDK 的實現：
        https://github.com/tradeparadex/paradex-py/blob/main/paradex_py/message/order.py
        """
        chain_id = self._get_chain_id()

        # 轉換訂單方向：BUY -> "1", SELL -> "2"
        side = order_data["side"].upper()
        chain_side = "1" if side == "BUY" else "2"

        # 編碼市場名稱為 short string
        market_encoded = self._encode_short_string(order_data["market"])

        # 編碼訂單類型為 short string
        order_type_encoded = self._encode_short_string(order_data["type"].upper())

        # 轉換金額為鏈上格式（8位小數）
        size_chain = self._to_chain_amount(order_data["size"], 8)

        # 價格：限價單使用實際價格，市價單使用 0
        if order_data["type"].upper() == "LIMIT" and "price" in order_data:
            price_chain = self._to_chain_amount(order_data["price"], 8)
        else:
            price_chain = "0"

        typed_data = {
            "domain": {
                "name": "Paradex",
                "chainId": hex(chain_id),
                "version": "1"
            },
            "primaryType": "Order",
            "types": {
                "StarkNetDomain": [
                    {"name": "name", "type": "felt"},
                    {"name": "chainId", "type": "felt"},
                    {"name": "version", "type": "felt"},
                ],
                "Order": [
                    {"name": "timestamp", "type": "felt"},
                    {"name": "market", "type": "felt"},
                    {"name": "side", "type": "felt"},
                    {"name": "orderType", "type": "felt"},
                    {"name": "size", "type": "felt"},
                    {"name": "price", "type": "felt"},
                ],
            },
            "message": {
                "timestamp": str(signature_timestamp),
                "market": market_encoded,
                "side": chain_side,
                "orderType": order_type_encoded,
                "size": size_chain,
                "price": price_chain,
            },
        }

        return typed_data

    def _sign_order(self, order_data: Dict[str, Any], signature_timestamp: int) -> str:
        """為訂單生成 StarkNet 簽名

        返回格式化的簽名字符串：["r","s"]
        """
        # 構建 TypedData 消息
        typed_data_dict = self._build_order_message(order_data, signature_timestamp)

        # 使用 starknet-py 進行簽名
        typed_data = TypedData.from_dict(typed_data_dict)

        # 創建簽名器
        signer = StarkCurveSigner(
            account_address=hex(self._account_address_int),
            key_pair=self._key_pair,
            chain_id=self._get_chain_id()
        )

        # 簽名消息
        signature_list = signer.sign_message(typed_data, self._account_address_int)

        # 格式化簽名為 Paradex 要求的格式
        return self._flatten_signature(signature_list)

    def _decode_jwt_expiry(self, token: str) -> Optional[datetime]:
        """從 JWT 中解析過期時間（UTC）"""
        try:
            parts = token.split(".")
            if len(parts) < 2:
                return None
            payload_part = parts[1]
            padding = "=" * (-len(payload_part) % 4)
            payload_bytes = base64.urlsafe_b64decode(payload_part + padding)
            payload = json.loads(payload_bytes.decode())
            exp = payload.get("exp")
            if isinstance(exp, (int, float)):
                return datetime.utcfromtimestamp(exp)
        except (ValueError, json.JSONDecodeError, binascii.Error) as exc:
            logger.warning(f"解析 JWT 到期時間失敗: {exc}")
        return None

    def _generate_jwt_token(self) -> str:
        """生成 JWT token 用於 Paradex API 認證

        Paradex 使用 StarkNet 簽名來生成 JWT token
        注意：這需要 StarkNet 賬户地址和私鑰
        """
        if not self.private_key:
            raise ValueError("需要提供 private_key（StarkNet 私鑰）以生成 JWT token")

        if not self.account_address:
            raise ValueError("需要提供 account_address（StarkNet 賬户地址）以生成 JWT token")

        # 構建認證消息
        now = self._current_timestamp(force_sync=True)
        signature_ttl_seconds = max(self._signature_ttl_seconds, 60)  # 最少保持 1 分鐘有效期
        expiry = now + signature_ttl_seconds

        # 獲取 chain_id
        chain_id_value = self._get_chain_id()

        # 構建 TypedData (遵循 Paradex 的格式)
        typed_data_dict = {
            "types": {
                "StarkNetDomain": [
                    {"name": "name", "type": "felt"},
                    {"name": "chainId", "type": "felt"},
                    {"name": "version", "type": "felt"},
                ],
                "Request": [
                    {"name": "method", "type": "felt"},
                    {"name": "path", "type": "felt"},
                    {"name": "body", "type": "felt"},
                    {"name": "timestamp", "type": "felt"},
                    {"name": "expiration", "type": "felt"},
                ],
            },
            "primaryType": "Request",
            "domain": {
                "name": "Paradex",
                "chainId": hex(chain_id_value),
                "version": "1"
            },
            "message": {
                "method": "POST",
                "path": "/v1/auth",
                "body": "",
                "timestamp": now,
                "expiration": expiry,
            },
        }

        try:
            # 使用 starknet-py 庫進行簽名
            typed_data = TypedData.from_dict(typed_data_dict)

            # 創建簽名器
            private_key_int = int(self.private_key, 16) if isinstance(self.private_key, str) else self.private_key
            account_address_int = int(self.account_address, 16) if isinstance(self.account_address, str) else self.account_address

            key_pair = KeyPair.from_private_key(private_key_int)
            signer = StarkCurveSigner(
                account_address=hex(account_address_int),
                key_pair=key_pair,
                chain_id=chain_id_value
            )

            # 使用 StarkCurveSigner 簽名 TypedData
            signature_list = signer.sign_message(typed_data, account_address_int)

            # 格式化簽名為 Paradex 要求的格式 [r, s]
            # signature_list 應該是 [r, s] 的列表
            signature_header = f'["{signature_list[0]}","{signature_list[1]}"]'

            logger.debug(f"簽名生成成功: r={signature_list[0]}, s={signature_list[1]}")

        except Exception as exc:
            import traceback
            logger.error(f"簽名生成異常詳情: {traceback.format_exc()}")
            raise ValueError(f"生成 StarkNet 簽名失敗: {exc}") from exc

        # 構建請求頭部（Paradex 需要特定的頭部）
        headers = {
            "PARADEX-STARKNET-ACCOUNT": self.account_address,
            "PARADEX-STARKNET-SIGNATURE": signature_header,
            "PARADEX-TIMESTAMP": str(now),
            "PARADEX-SIGNATURE-EXPIRATION": str(expiry),
            "Accept": "application/json",
            "Content-Type": "application/json"
        }

        # 發送請求獲取 JWT token
        try:
            url = f"{self.base_url.replace('/v1', '')}/v1/auth"
            response = self.session.post(
                url,
                headers=headers,
                timeout=self.timeout
            )

            logger.info(f"JWT 認證響應狀態: {response.status_code}")

            if response.status_code == 200:
                result = response.json()
                token = result.get("jwt_token") or result.get("token")
                if token:
                    self._jwt_token = token
                    jwt_expiry = self._decode_jwt_expiry(token)
                    if jwt_expiry:
                        self._jwt_expiry = jwt_expiry
                    else:
                        # 如果無法解析，保守地設置 5 分鐘有效期
                        self._jwt_expiry = datetime.utcnow() + timedelta(minutes=5)
                    logger.info(f"JWT token 生成成功，有效期至 (UTC): {self._jwt_expiry}")
                    return token
                else:
                    raise ValueError(f"JWT token 響應中未找到 token: {result}")
            else:
                error_msg = f"JWT 認證失敗: HTTP {response.status_code}"
                try:
                    error_detail = response.json()
                    error_msg += f" - {error_detail}"
                    logger.info(f"result: {error_detail}")
                except:
                    error_msg += f" - {response.text}"
                raise ValueError(error_msg)

        except requests.RequestException as e:
            raise ValueError(f"JWT 認證請求失敗: {e}")

    def _refresh_jwt_token(self) -> None:
        """刷新 JWT token（如果需要）"""
        now = datetime.utcnow()

        # 檢查是否需要刷新
        if self._jwt_token and self._jwt_expiry:
            time_until_expiry = (self._jwt_expiry - now).total_seconds()
            if time_until_expiry > self._jwt_refresh_buffer:
                # token 仍然有效，無需刷新
                return

        # 生成新的 token
        logger.info("刷新 JWT token...")
        self._generate_jwt_token()

    def _ensure_jwt_valid(self) -> None:
        """確保 JWT token 有效，如需要則自動刷新"""
        self._refresh_jwt_token()

        if not self._jwt_token:
            raise ValueError("JWT token 未初始化")

    def make_request(
        self,
        method: str,
        endpoint: str,
        api_key: Optional[str] = None,
        secret_key: Optional[str] = None,
        instruction: Optional[Any] = None,
        params: Optional[Dict[str, Any]] = None,
        data: Optional[Dict[str, Any]] = None,
        retry_count: int = 3,
    ) -> Dict[str, Any]:
        """執行 HTTP 請求，自動處理 JWT 認證"""

        # 如果需要認證，確保 JWT 有效
        requires_auth = instruction is not None
        if requires_auth:
            try:
                self._ensure_jwt_valid()
            except Exception as e:
                return {"error": f"JWT 認證失敗: {e}"}

        url = f"{self.base_url}{endpoint}"
        headers = {}

        # 添加 JWT token
        if requires_auth and self._jwt_token:
            headers["Authorization"] = f"Bearer {self._jwt_token}"

        headers["Content-Type"] = "application/json"

        method_upper = method.upper()
        retry_total = retry_count or self.max_retries

        for attempt in range(retry_total):
            try:
                if method_upper == "GET":
                    response = self.session.get(
                        url,
                        params=params,
                        headers=headers,
                        timeout=self.timeout
                    )
                elif method_upper == "POST":
                    response = self.session.post(
                        url,
                        json=data,
                        headers=headers,
                        timeout=self.timeout
                    )
                elif method_upper == "DELETE":
                    response = self.session.delete(
                        url,
                        json=data,
                        headers=headers,
                        timeout=self.timeout
                    )
                else:
                    return {"error": f"不支持的 HTTP 方法: {method}"}

                # 檢查響應
                if 200 <= response.status_code < 300:
                    return response.json() if response.text else {}

                # 處理速率限制
                if response.status_code == 429:
                    wait_time = min(2 ** attempt, 8)
                    logger.warning(f"Paradex API 達到速率限制，等待 {wait_time} 秒後重試")
                    time.sleep(wait_time)
                    continue

                # 處理認證失敗（可能需要刷新 token）
                if response.status_code == 401 and attempt < retry_total - 1:
                    logger.warning("JWT token 可能已過期，嘗試刷新...")
                    self._jwt_token = None  # 強制刷新
                    self._ensure_jwt_valid()
                    headers["Authorization"] = f"Bearer {self._jwt_token}"
                    continue

                # 解析錯誤信息
                try:
                    error_body = response.json()
                    message = error_body.get("message") or str(error_body)
                except ValueError:
                    message = response.text or f"HTTP {response.status_code}"
                    error_body = {"message": message}

                # 服務器錯誤重試
                if attempt < retry_total - 1 and response.status_code >= 500:
                    time.sleep(1)
                    continue

                return {
                    "error": message,
                    "status_code": response.status_code,
                    "details": error_body
                }

            except requests.RequestException as exc:
                if attempt < retry_total - 1:
                    logger.warning(f"Paradex API 請求異常 ({exc})，重試中...")
                    time.sleep(1)
                    continue
                return {"error": f"請求失敗: {exc}"}

        return {"error": "達到最大重試次數"}

    def _fetch_markets_if_needed(self) -> None:
        """按需獲取市場信息並緩存"""
        now = time.time()
        if (self._market_info_cache and self._last_market_fetch and
            now - self._last_market_fetch < self._market_cache_ttl):
            return

        result = self.make_request("GET", "/markets")
        if isinstance(result, dict) and "error" not in result:
            markets = result.get("results", [])
            for market in markets:
                symbol = market.get("symbol")
                if symbol:
                    self._market_info_cache[symbol] = market
            self._last_market_fetch = now
            logger.info(f"已緩存 {len(self._market_info_cache)} 個市場信息")

    def get_balance(self) -> Dict[str, Any]:
        """獲取賬户餘額
        
        Paradex API 返回格式:
        {
            "results": [
                {
                    "token": "USDC",
                    "size": "1234.56",
                    "last_updated_at": 1681462770114
                }
            ]
        }
        """
        result = self.make_request(
            "GET",
            "/balance",
            instruction=True,
            retry_count=self.max_retries
        )

        if isinstance(result, dict) and "error" in result:
            return result

        # 轉換為標準格式（與其他客户端一致）
        balances = {}
        balance_list = result.get("results", []) if isinstance(result, dict) else []

        for item in balance_list:
            if isinstance(item, dict):
                token = item.get("token", "UNKNOWN")
                size = item.get("size", "0")
                
                # Paradex 的 balance 端點只返回總額，沒有區分 available 和 locked
                # 我們需要從 account summary 獲取更詳細的信息
                balances[token] = {
                    "available": str(size),
                    "locked": "0",  # Paradex balance 端點不提供鎖定金額
                    "total": str(size)
                }

        return balances

    def get_collateral(self) -> Dict[str, Any]:
        """獲取賬户抵押品信息（通過 account summary 端點）
        
        Paradex API 返回格式:
        {
            "account": "0x...",
            "account_value": "136285.06918911",
            "free_collateral": "73276.47229774",
            "initial_margin_requirement": "63008.59689218",
            "maintenance_margin_requirement": "31504.29844641",
            "total_collateral": "123003.62047353",
            "updated_at": 1681471234972
        }
        """
        result = self.make_request(
            "GET",
            "/account",
            instruction=True,
            retry_count=self.max_retries
        )

        if isinstance(result, dict) and "error" in result:
            return result

        # 返回包含抵押品信息的摘要
        return {
            "account": result.get("account"),
            "account_value": result.get("account_value"),
            "total_collateral": result.get("total_collateral"),
            "free_collateral": result.get("free_collateral"),
            "initial_margin": result.get("initial_margin_requirement"),
            "maintenance_margin": result.get("maintenance_margin_requirement"),
            "updated_at": result.get("updated_at")
        }

    def execute_order(self, order_details: Dict[str, Any]) -> Dict[str, Any]:
        """執行訂單

        Paradex 需要對每個訂單進行 StarkNet 簽名
        """
        symbol = order_details.get("symbol")
        if not symbol:
            return {"error": "缺少交易對"}

        side = order_details.get("side", "").upper()
        if side not in ["BUY", "SELL", "BID", "ASK"]:
            return {"error": "無效的買賣方向"}

        # 標準化方向
        if side in ["BID"]:
            side = "BUY"
        elif side in ["ASK"]:
            side = "SELL"

        order_type = order_details.get("orderType") or order_details.get("type", "LIMIT")
        size = order_details.get("quantity") or order_details.get("size")

        # 生成簽名時間戳（毫秒）
        signature_timestamp = int(time.time() * 1000)

        # 標準化數值（確保簽名和發送使用相同的值）
        normalized_size = float(size)
        normalized_price = None

        # 限價單需要價格
        if order_type.upper() == "LIMIT":
            price = order_details.get("price")
            if price:
                # 使用 Decimal 確保精度一致，避免浮點數精度問題
                try:
                    price_decimal = Decimal(str(price))
                    # 標準化為最多 8 位小數（Paradex 使用 8 位精度）
                    normalized_price = float(price_decimal.quantize(Decimal('0.00000001')))
                except (InvalidOperation, ValueError) as e:
                    logger.error(f"無效的價格格式: {price}, 錯誤: {e}")
                    return {"error": f"無效的價格: {price}"}
            else:
                return {"error": "限價單缺少價格"}

        # 構建訂單數據用於簽名
        order_data_for_signature = {
            "market": symbol,
            "side": side,
            "type": order_type.upper(),
            "size": normalized_size,
        }

        if normalized_price is not None:
            order_data_for_signature["price"] = normalized_price

        # 生成訂單簽名
        try:
            signature = self._sign_order(order_data_for_signature, signature_timestamp)
        except Exception as e:
            logger.error(f"訂單簽名失敗: {e}")
            import traceback
            logger.error(f"簽名異常詳情: {traceback.format_exc()}")
            return {"error": f"訂單簽名失敗: {e}"}

        # 構建 API 請求 payload（使用與簽名相同的標準化值）
        payload = {
            "market": symbol,
            "side": side,
            "type": order_type.upper(),
            "size": str(normalized_size),
            "signature": signature,
            "signature_timestamp": signature_timestamp,
        }

        # 限價單價格 - 格式化為 8 位小數字符串，保留尾隨零
        if normalized_price is not None:
            payload["price"] = f"{normalized_price:.8f}"

        # 處理 instruction（時間有效性）- 與批量下單邏輯一致
        time_in_force = order_details.get("timeInForce", "GTC").upper()
        post_only = order_details.get("postOnly", False)

        if post_only:
            payload["instruction"] = "POST_ONLY"
        elif time_in_force == "IOC":
            payload["instruction"] = "IOC"
        else:
            payload["instruction"] = "GTC"

        # 可選參數
        if "clientId" in order_details:
            payload["client_order_id"] = order_details["clientId"]

        # 處理 reduceOnly 標誌
        flags = []
        if order_details.get("reduceOnly"):
            flags.append("REDUCE_ONLY")
        if flags:
            payload["flags"] = flags

        result = self.make_request(
            "POST",
            "/orders",
            instruction=True,
            data=payload,
            retry_count=self.max_retries
        )

        # 返回原始結果或錯誤
        return result

    def execute_order_batch(self, orders_details: List[Dict[str, Any]]) -> Any:
        """批量執行訂單

        Paradex 批量下單限制：每批最多 10 個訂單

        Args:
            orders_details: 訂單詳情列表

        Returns:
            成功訂單列表或錯誤信息
        """
        if not orders_details:
            return {"error": "訂單列表為空"}

        # Paradex 限制每批最多 10 個訂單
        if len(orders_details) > 10:
            logger.warning("Paradex 批量下單限制為 10 個訂單，當前 %d 個，將拆分為多批", len(orders_details))

        # 將訂單拆分為多批（每批最多 10 個）
        batch_size = 10
        all_results = []
        all_errors = []

        for batch_start in range(0, len(orders_details), batch_size):
            batch = orders_details[batch_start:batch_start + batch_size]

<<<<<<< HEAD
=======
            # 生成簽名時間戳（毫秒）- 批量訂單中所有訂單使用相同的時間戳
            signature_timestamp = int(time.time() * 1000)

>>>>>>> cd76d093
            # 構建批量訂單請求
            batch_orders = []

            for order_details in batch:
                symbol = order_details.get("symbol")
                if not symbol:
                    logger.warning("跳過無效訂單: 缺少交易對")
                    all_errors.append({"error": "缺少交易對", "order": order_details})
                    continue

                side = order_details.get("side", "").upper()
                if side not in ["BUY", "SELL", "BID", "ASK"]:
                    logger.warning("跳過無效訂單: 無效的買賣方向 %s", side)
                    all_errors.append({"error": f"無效的買賣方向: {side}", "order": order_details})
                    continue

                # 標準化方向
                if side == "BID":
                    side = "BUY"
                elif side == "ASK":
                    side = "SELL"

                order_type = order_details.get("orderType") or order_details.get("type", "LIMIT")
                size = order_details.get("quantity") or order_details.get("size")

                if not size:
                    logger.warning("跳過無效訂單: 缺少數量")
                    all_errors.append({"error": "缺少數量", "order": order_details})
                    continue

<<<<<<< HEAD
                # 生成簽名時間戳（毫秒）
                signature_timestamp = int(time.time() * 1000)

                # 構建訂單數據用於簽名
                order_data_for_signature = {
                    "market": symbol,
                    "side": side,
                    "type": order_type.upper(),
                    "size": float(size),
                }
=======
                # 標準化數值（確保簽名和發送使用相同的值）
                normalized_size = float(size)
                normalized_price = None
>>>>>>> cd76d093

                # 限價單需要價格
                if order_type.upper() == "LIMIT":
                    price = order_details.get("price")
                    if price:
<<<<<<< HEAD
                        order_data_for_signature["price"] = float(price)
=======
                        # 使用 Decimal 確保精度一致，避免浮點數精度問題
                        try:
                            price_decimal = Decimal(str(price))
                            # 標準化為最多 8 位小數（Paradex 使用 8 位精度）
                            normalized_price = float(price_decimal.quantize(Decimal('0.00000001')))
                        except (InvalidOperation, ValueError) as e:
                            logger.warning("跳過無效訂單: 無效的價格格式 %s, 錯誤: %s", price, e)
                            all_errors.append({"error": f"無效的價格: {price}", "order": order_details})
                            continue
>>>>>>> cd76d093
                    else:
                        logger.warning("跳過無效訂單: 限價單缺少價格")
                        all_errors.append({"error": "限價單缺少價格", "order": order_details})
                        continue

<<<<<<< HEAD
=======
                # 構建訂單數據用於簽名
                order_data_for_signature = {
                    "market": symbol,
                    "side": side,
                    "type": order_type.upper(),
                    "size": normalized_size,
                }

                if normalized_price is not None:
                    order_data_for_signature["price"] = normalized_price

>>>>>>> cd76d093
                # 生成訂單簽名
                try:
                    signature = self._sign_order(order_data_for_signature, signature_timestamp)
                except Exception as e:
                    logger.error("訂單簽名失敗: %s", e)
                    all_errors.append({"error": f"訂單簽名失敗: {e}", "order": order_details})
                    continue

<<<<<<< HEAD
                # 構建單個訂單 payload
=======
                # 構建單個訂單 payload（使用與簽名相同的標準化值）
>>>>>>> cd76d093
                order_payload = {
                    "market": symbol,
                    "side": side,
                    "type": order_type.upper(),
<<<<<<< HEAD
                    "size": str(size),
=======
                    "size": str(normalized_size),
>>>>>>> cd76d093
                    "signature": signature,
                    "signature_timestamp": signature_timestamp,
                }

<<<<<<< HEAD
                # 添加價格（限價單）
                if order_type.upper() == "LIMIT" and "price" in order_data_for_signature:
                    order_payload["price"] = str(order_data_for_signature["price"])
=======
                # 添加價格（限價單）- 格式化為 8 位小數字符串，保留尾隨零
                if normalized_price is not None:
                    order_payload["price"] = f"{normalized_price:.8f}"
>>>>>>> cd76d093

                # 處理 instruction（時間有效性）
                time_in_force = order_details.get("timeInForce", "GTC").upper()
                post_only = order_details.get("postOnly", False)

                if post_only:
                    order_payload["instruction"] = "POST_ONLY"
                elif time_in_force == "IOC":
                    order_payload["instruction"] = "IOC"
                else:
                    order_payload["instruction"] = "GTC"

                # 可選參數
                if "clientId" in order_details:
                    order_payload["client_id"] = order_details["clientId"]

                # 處理 reduceOnly 標誌
                flags = []
                if order_details.get("reduceOnly"):
                    flags.append("REDUCE_ONLY")
                if flags:
                    order_payload["flags"] = flags

                batch_orders.append(order_payload)

            # 如果這批沒有有效訂單，跳過
            if not batch_orders:
                continue

            # 發送批量請求
            logger.info("發送批量訂單請求: %d 個訂單", len(batch_orders))

            # Paradex API 期望直接接收訂單數組，而不是包裝在對象中
            result = self.make_request(
                "POST",
                "/orders/batch",
                instruction=True,
                data=batch_orders,  # 直接發送數組
                retry_count=self.max_retries
            )

            if isinstance(result, dict):
                # 處理成功的訂單
                if "orders" in result:
                    all_results.extend(result["orders"])
                    logger.info("批量下單成功: %d 個訂單", len(result["orders"]))

                # 處理失敗的訂單（過濾掉 None 值）
                if "errors" in result and result["errors"]:
                    # Paradex API 返回的 errors 數組中，成功的訂單對應 None，失敗的訂單才有錯誤信息
                    real_errors = [e for e in result["errors"] if e is not None]
                    if real_errors:
                        all_errors.extend(real_errors)
                        logger.warning("批量下單部分失敗: %d 個錯誤", len(real_errors))

                # 如果整個批次失敗
                if "error" in result and "orders" not in result:
                    logger.error("批量下單失敗: %s", result["error"])
                    all_errors.append({"error": result["error"], "batch": batch_orders})

        # 返回結果
        if all_results:
            # 有成功的訂單
            if all_errors:
                # 部分成功
                return {
                    "orders": all_results,
                    "errors": all_errors,
                    "partial_success": True
                }
            else:
                # 全部成功
                return all_results
        else:
            # 全部失敗
            return {"error": "批量下單全部失敗", "errors": all_errors}

    def get_open_orders(self, symbol: Optional[str] = None) -> Any:
        """獲取開放訂單"""
        params = {}
        if symbol:
            params["market"] = symbol

        result = self.make_request(
            "GET",
            "/orders",
            instruction=True,
            params=params,
            retry_count=self.max_retries
        )

        if isinstance(result, dict) and "error" in result:
            return result

        # 返回訂單列表
        return result.get("results", []) if isinstance(result, dict) else []

    def cancel_order(self, order_id: str, symbol: str) -> Dict[str, Any]:
        """取消指定訂單"""
        result = self.make_request(
            "DELETE",
            f"/orders/{order_id}",
            instruction=True,
            retry_count=self.max_retries
        )

        return result

    def cancel_all_orders(self, symbol: Optional[str] = None) -> Dict[str, Any]:
        """批量取消訂單

        Args:
            symbol: 交易對符號（可選）。如果提供，只取消該市場的訂單；否則取消所有訂單

        Returns:
            取消結果
        """
        params = {}
        if symbol:
            params["market"] = symbol

        result = self.make_request(
            "DELETE",
            "/orders",
            instruction=True,
            params=params,
            retry_count=self.max_retries
        )

        return result

    def get_ticker(self, symbol: str) -> Dict[str, Any]:
        """獲取行情信息 - 使用 markets/summary 端點

        注意：Paradex 使用 /markets/summary 端點來獲取市場行情數據
        """
        # 獲取市場摘要（需要認證）
        summary_result = self.make_request(
            "GET",
            "/markets/summary",
            instruction=True,
            params={"market": symbol},
            retry_count=self.max_retries
        )

        if isinstance(summary_result, dict) and "error" in summary_result:
            return summary_result

        # Paradex summary 返回格式：{"results": [{"symbol": "...", "bid": "...", "ask": "...", "last_traded_price": "...", ...}]}
        results = summary_result.get("results", [])

        if not results:
            return {"error": f"未找到交易對 {symbol} 的市場數據"}

        market_data = results[0]

        # 轉換為標準格式（與其他客户端一致）
        return {
            "symbol": symbol,
            "lastPrice": str(market_data.get("last_traded_price", 0)) if market_data.get("last_traded_price") else None,
            "bidPrice": str(market_data.get("bid", 0)) if market_data.get("bid") else None,
            "askPrice": str(market_data.get("ask", 0)) if market_data.get("ask") else None,
            "volume": str(market_data.get("volume_24h", 0)) if market_data.get("volume_24h") else None,
            "markPrice": str(market_data.get("mark_price", 0)) if market_data.get("mark_price") else None,
            "raw": summary_result
        }

    def get_markets(self) -> Dict[str, Any]:
        """獲取市場列表"""
        result = self.make_request(
            "GET",
            "/markets",
            retry_count=self.max_retries
        )

        if isinstance(result, dict) and "error" in result:
            return result

        # 返回原始結果，與其他客户端保持一致
        return result

    def get_order_book(self, symbol: str, limit: int = 20) -> Dict[str, Any]:
        """獲取訂單簿

        注意：Paradex 的訂單簿端點是 /orderbook/{symbol}
        """
        result = self.make_request(
            "GET",
            f"/orderbook/{symbol}",
            instruction=True,  # Paradex 的 orderbook 端點需要認證
            params={"depth": limit} if limit else None,
            retry_count=self.max_retries
        )

        if isinstance(result, dict) and "error" in result:
            return result

        # 轉換為標準格式（與其他客户端一致）
        orderbook_data = result.get("orderbook", result.get("results", result))

        bids = orderbook_data.get("bids", [])
        asks = orderbook_data.get("asks", [])

        # 轉換為 [price, quantity] 格式
        formatted_bids = [[float(b[0]), float(b[1])] for b in bids] if bids else []
        formatted_asks = [[float(a[0]), float(a[1])] for a in asks] if asks else []

        return {
            "bids": formatted_bids,
            "asks": formatted_asks,
            "symbol": symbol,
            "timestamp": orderbook_data.get("timestamp"),
        }

    def get_positions(self, symbol: Optional[str] = None) -> Any:
        """獲取持倉信息

        Args:
            symbol: 交易對符號（可選），用於過濾特定市場

        Returns:
            標準化的持倉信息列表

        注意：Paradex API 返回所有持倉，然後在客户端進行過濾
        """
        result = self.make_request(
            "GET",
            "/positions",
            instruction=True,
            retry_count=self.max_retries
        )

        if isinstance(result, dict) and "error" in result:
            return result

        # 轉換為標準格式（與其他客户端一致）
        positions_data = result.get("results", [])

        # 如果指定了交易對，則過濾
        if symbol:
            positions_data = [p for p in positions_data if p.get("market") == symbol]

        normalized = []

        for pos in positions_data:
            # 讀取實際的字段名
            size_str = pos.get("size", "0")
            size = float(size_str) if size_str else 0.0

            # 根據 size 判斷方向
            if size > 0:
                side = "LONG"
            elif size < 0:
                side = "SHORT"
            else:
                side = "FLAT"

            # 使用正確的字段名 average_entry_price
            entry_price = pos.get("average_entry_price")
            unrealized_pnl = pos.get("unrealized_pnl", "0")

            normalized.append({
                "symbol": pos.get("market"),
                "side": side,
                "size": str(abs(size)),
                "netQuantity": str(size),
                "entryPrice": entry_price,  # 使用 average_entry_price
                "markPrice": pos.get("mark_price"),  # 注意：API 可能不返回 mark_price
                "pnlUnrealized": unrealized_pnl,
                "liquidationPrice": pos.get("liquidation_price"),
                "leverage": pos.get("leverage"),
                "status": pos.get("status"),
                "raw": pos,
            })

        return normalized

    def get_market_limits(self, symbol: str) -> Optional[Dict[str, Any]]:
        """獲取市場限制信息"""
        self._fetch_markets_if_needed()

        market_info = self._market_info_cache.get(symbol)
        if not market_info:
            logger.error(f"未找到交易對 {symbol} 的信息")
            return None

        # 獲取 tick_size，Paradex 使用 price_tick_size 字段
        tick_size_raw = market_info.get("price_tick_size") or market_info.get("tick_size")
        if tick_size_raw:
            tick_size = str(tick_size_raw)
        else:
            # 默認值 0.1（適用於大多數 Paradex 合約）
            logger.warning(f"市場 {symbol} 未返回 tick_size，使用默認值 0.1")
            tick_size = "0.1"

        logger.debug(f"市場 {symbol} 的 tick_size: {tick_size}")

        # 返回字典格式，與其他客户端一致
        return {
            "symbol": symbol,
            "base_asset": market_info.get("base_currency"),
            "quote_asset": market_info.get("quote_currency"),
            "market_type": "PERP",
            "status": market_info.get("status", "ACTIVE"),
            "min_order_size": str(market_info.get("min_order_size", 0)),
            "tick_size": tick_size,
            "base_precision": market_info.get("base_precision", 8),
            "quote_precision": market_info.get("quote_precision", 2)
        }

    def get_fill_history(self, symbol: Optional[str] = None, limit: int = 100, **kwargs) -> Any:
        """獲取成交歷史

        Args:
            symbol: 交易對符號（可選），用於過濾特定市場
            limit: 每頁返回的最大記錄數（默認100）
            **kwargs: 其他可選參數
                - cursor: 分頁遊標
                - start_at: 開始時間戳（毫秒）
                - end_at: 結束時間戳（毫秒）

        Returns:
            成交記錄列表或錯誤信息
        """
        # Paradex API 使用 page_size 而不是 limit
        params = {"page_size": limit}

        # 添加市場過濾
        if symbol:
            params["market"] = symbol

        # 添加其他可選參數
        if "cursor" in kwargs:
            params["cursor"] = kwargs["cursor"]
        if "start_at" in kwargs:
            params["start_at"] = kwargs["start_at"]
        if "end_at" in kwargs:
            params["end_at"] = kwargs["end_at"]

        result = self.make_request(
            "GET",
            "/fills",
            instruction=True,
            params=params,
            retry_count=self.max_retries
        )

        if isinstance(result, dict) and "error" in result:
            return result

        # 返回成交列表
        return result.get("results", []) if isinstance(result, dict) else result<|MERGE_RESOLUTION|>--- conflicted
+++ resolved
@@ -789,12 +789,9 @@
         for batch_start in range(0, len(orders_details), batch_size):
             batch = orders_details[batch_start:batch_start + batch_size]
 
-<<<<<<< HEAD
-=======
             # 生成簽名時間戳（毫秒）- 批量訂單中所有訂單使用相同的時間戳
             signature_timestamp = int(time.time() * 1000)
 
->>>>>>> cd76d093
             # 構建批量訂單請求
             batch_orders = []
 
@@ -825,30 +822,14 @@
                     all_errors.append({"error": "缺少數量", "order": order_details})
                     continue
 
-<<<<<<< HEAD
-                # 生成簽名時間戳（毫秒）
-                signature_timestamp = int(time.time() * 1000)
-
-                # 構建訂單數據用於簽名
-                order_data_for_signature = {
-                    "market": symbol,
-                    "side": side,
-                    "type": order_type.upper(),
-                    "size": float(size),
-                }
-=======
                 # 標準化數值（確保簽名和發送使用相同的值）
                 normalized_size = float(size)
                 normalized_price = None
->>>>>>> cd76d093
 
                 # 限價單需要價格
                 if order_type.upper() == "LIMIT":
                     price = order_details.get("price")
                     if price:
-<<<<<<< HEAD
-                        order_data_for_signature["price"] = float(price)
-=======
                         # 使用 Decimal 確保精度一致，避免浮點數精度問題
                         try:
                             price_decimal = Decimal(str(price))
@@ -858,14 +839,11 @@
                             logger.warning("跳過無效訂單: 無效的價格格式 %s, 錯誤: %s", price, e)
                             all_errors.append({"error": f"無效的價格: {price}", "order": order_details})
                             continue
->>>>>>> cd76d093
                     else:
                         logger.warning("跳過無效訂單: 限價單缺少價格")
                         all_errors.append({"error": "限價單缺少價格", "order": order_details})
                         continue
 
-<<<<<<< HEAD
-=======
                 # 構建訂單數據用於簽名
                 order_data_for_signature = {
                     "market": symbol,
@@ -877,7 +855,6 @@
                 if normalized_price is not None:
                     order_data_for_signature["price"] = normalized_price
 
->>>>>>> cd76d093
                 # 生成訂單簽名
                 try:
                     signature = self._sign_order(order_data_for_signature, signature_timestamp)
@@ -886,33 +863,19 @@
                     all_errors.append({"error": f"訂單簽名失敗: {e}", "order": order_details})
                     continue
 
-<<<<<<< HEAD
-                # 構建單個訂單 payload
-=======
                 # 構建單個訂單 payload（使用與簽名相同的標準化值）
->>>>>>> cd76d093
                 order_payload = {
                     "market": symbol,
                     "side": side,
                     "type": order_type.upper(),
-<<<<<<< HEAD
-                    "size": str(size),
-=======
                     "size": str(normalized_size),
->>>>>>> cd76d093
                     "signature": signature,
                     "signature_timestamp": signature_timestamp,
                 }
 
-<<<<<<< HEAD
-                # 添加價格（限價單）
-                if order_type.upper() == "LIMIT" and "price" in order_data_for_signature:
-                    order_payload["price"] = str(order_data_for_signature["price"])
-=======
                 # 添加價格（限價單）- 格式化為 8 位小數字符串，保留尾隨零
                 if normalized_price is not None:
                     order_payload["price"] = f"{normalized_price:.8f}"
->>>>>>> cd76d093
 
                 # 處理 instruction（時間有效性）
                 time_in_force = order_details.get("timeInForce", "GTC").upper()
