<<<<<<< HEAD
# Tri Hedge Hold 策略（Lighter-only）

`tri_hedge_hold_strategy_lighter.py` 实现了一个三账户协同的做市/持仓策略，主账号负责累积多头仓位，两个对冲账号即时抵消敞口，最终在持有一段时间后分批平仓。策略核心关注 Lighter 的积分激励：在交易量、持仓时长、标的流动性和 Maker/Taker 比例之间寻找最划算的组合，从而在尽量小的磨损下获取更多积分。

## 周期流程概览

1. **启动周期**：为当前标的挑选一个主账户（Maker）和两个对冲账户（Hedger），加载该标的的市场限制和下单计划。
2. **累积仓位**：主账户按 `slice_notional` 逐笔挂买单，直到达到 `target_notional` 对应的目标仓位；每个切片成交都会触发 hedger 反向做空，尽量把整体净敞口控在接近零的位置。
3. **持有仓位**：建仓完成后，主账户保持多头头寸 `hold_minutes`，期间只跟踪仓位和对冲情况。
4. **缓慢平仓**：持仓时间结束，主账户按切片 reduce-only 卖出，同时 hedger 逐步回补空单，直到剩余仓位低于交易所最小下单量为止。
5. **轮换**：本轮完成后切换到下一个标的，并把主账户顺延到下一位账号，持续循环。

> 由于 Lighter 的最小成交金额 10u，末尾零星仓位可能无法完全清零。一旦某次切片部分成交、hedger 下单量不足最小金额，也会短暂出现 ≤11 USDC 的净敞口，待下一个切片填补后会立即修正。

## 策略特性

- **三账户协同**：主账户负责 maker 下单，两位 hedger 负责同步对冲，`random_split_range` 控制对冲数量在两者间的随机分配。
- **动态切片**：根据目标名义金额和实时参考价自动计算下单数量，确保每笔交易都满足 Lighter 的最小报价与基准数量要求。
- **周期轮换**：主账户和标的按顺序轮转，均衡不同账户的负载。
- **保证金风控**：当任意账户收到 “not enough margin / collateral” 保证金不足拒单时，风控会立刻触发 failsafe，强制平掉当前标的后终止策略，防止单腿风险。

## 环境要求

1. 三个可用的 Lighter 账户（一个 Maker、两个 Hedger），配置中至少提供 `api_private_key` 与 `account_index` 或 `account_address`。
2. 已部署的 Lighter signer 动态库（默认搜索 `api/signers/`、`Signer/Lighter/`，也可以用 `signer_lib_dir` 指向自定义路径）。
3. 完成 `requirements.txt` 依赖安装，并能访问配置中的 `base_url`。

## 配置文件

策略使用 JSON（如 `settings/tri_hedge_strategy.json`）加载运行参数：

```jsonc
{
  "base_url": "https://mainnet.zklighter.elliot.ai",
  "hold_minutes": 21,
  "entry_price_offset_bps": 0,
  "exit_price_offset_bps": 0,
  "slice_delay_seconds": 3,
  "slice_delay_jitter_seconds": 4,
  "slice_fill_timeout": 8,
  "order_poll_interval": 2,
  "pause_between_symbols": 15,
  "random_split_range": [0.45, 0.55],
  "primary_time_in_force": "GTC",
  "default_target_notional": 5000,
  "default_slice_count": 50,
  "coinlist": [
    {"symbol": "BTC", "target_notional": 800, "slice_notional": 150}
  ],
  "accounts": [
    {"label": "Maker", "api_private_key": "...", "account_address": "..."},
    {"label": "Hedge-A", "api_private_key": "...", "account_address": "..."},
    {"label": "Hedge-B", "api_private_key": "...", "account_address": "..."}
  ]
}
=======
# 加密貨幣量化交易

這是一個支援對沖與做市策略的加密貨幣交易架構，具備多交易所自助接入與自訂策略擴充能力。系統內建自動化做市功能，可透過維持買賣價差獲取穩定收益。

**使用邀請連結可獲得 10~35% 自返傭 (由官方自動發放)**

## 支援的交易所與功能

| 交易所 | 現貨做市 | 永續做市 | 永續對沖 | 現貨網格 | 合約網格 | 邀請連結 |
|:------:|:-------:|:-------:|:-------:|:-------:|:-------:|:-------:|
| **Backpack** | ✅ | ✅ | ✅ | ✅ | ✅ | [註冊連結](https://backpack.exchange/refer/yan) |
| **Aster** | ❌ | ✅ | ✅ | ❌ | ✅ | [註冊連結](https://www.asterdex.com/referral/1a7b6E) |
| **Paradex** | ❌ | ✅ | ✅ | ❌ | ✅ | [註冊連結](https://app.paradex.trade/r/yanowo) |
| **Ligher** | ❌ | ✅ | ✅ | ❌ | ✅ | [註冊連結](https://app.lighter.xyz/?referral=YANOWO) |

Twitter：[Yan Practice ⭕散修](https://x.com/practice_y11)

## 功能特點

- **Web 控制枱**：直觀的圖形化界面，實時監控交易狀態和策略表現
- **多交易所架構**：支援 Backpack、Aster、Paradex、Lighter，可擴展至其他交易所
- **四種策略模式**：
  - [現貨做市](docs/SPOT_MARKET_MAKING.md)：多層訂單 + 智能重平衡
  - [永續做市](docs/PERP_MARKET_MAKING.md)：倉位管理 + 風險中性
  - [永續對沖](docs/MAKER_TAKER_HEDGE.md)：Maker 掛單成交後 立即反向平倉
  - [網格交易](docs/GRID_STRATEGY.md)：區間震盪 + 自動套利
- **增強日誌系統**：詳細的市場狀態和策略追蹤
- **WebSocket 實時連接**：即時市場數據和訂單更新
- **可選資料庫紀錄**：根據需求啟用或停用資料庫寫入以兼顧效能

## 項目結構

```
lemon_trader/
│
├── api/                  # API相關模塊
│   ├── __init__.py
│   ├── auth.py           # API認證和簽名相關
│   ├── base_client.py    # 抽象基礎客户端 (支持繼承開發接入任意交易所)
│   ├── bp_client.py      # Backpack Exchange 客户端
│   ├── aster_client.py   # Aster Exchange 客户端
│   ├── paradex_client.py # Paradex Exchange 客户端 (含 JWT 認證)
│   └── lighter_client.py # Lighter Exchange 客户端
│
├── ws_client/            # WebSocket模塊
│   ├── __init__.py
│   └── client.py         # WebSocket客户端
│
├── database/             # 數據庫模塊
│   ├── __init__.py
│   └── db.py             # 數據庫操作
│
├── strategies/           # 策略模塊
│   ├── __init__.py
│   ├── market_maker.py        # 現貨做市策略
│   ├── perp_market_maker.py   # 永續合約做市策略
│   └── maker_taker_hedge.py   # Maker-Taker 對沖策略
│
├── utils/                # 工具模塊
│   ├── __init__.py
│   └── helpers.py        # 輔助函數
│
├── cli/                  # 命令行界面
│   ├── __init__.py
│   └── commands.py       # 命令行命令
│
├── web/                  # Web 控制枱界面
│   ├── __init__.py
│   ├── server.py         # Flask Web 服務器
│   ├── templates/        # HTML 模板
│   │   └── index.html
│   └── static/           # 靜態資源 (CSS, JS)
│       ├── css/
│       │   └── style.css
│       └── js/
│           └── app.js
│
├── docs/                 # 策略文檔
│   ├── SPOT_MARKET_MAKING.md      # 現貨做市策略説明
│   ├── PERP_MARKET_MAKING.md      # 永續合約做市策略説明
│   └── MAKER_TAKER_HEDGE.md       # Maker-Taker 對沖策略説明
│
├── config.py             # 配置文件
├── logger.py             # 日誌配置
├── run.py                # 統一入口文件
└── README.md             # 説明文檔
```

## 環境要求

- Python 3.8 或更高版本（暫不支持 3.13 以上版本）
- 所需第三方庫：
  - PyNaCl
  - requests
  - websocket-client
  - numpy
  - python-dotenv
  - starknet-py
  - flask
  - flask-socketio
  - python-socketio

## 安裝

1. 克隆或下載此代碼庫:

```bash
git clone https://github.com/yanowo/Backpack-MM-Simple.git
cd Backpack-MM-Simple
```

2. 安裝依賴:

```bash
pip install -r requirements.txt
```

3. 設置環境變數:

複製 `.env.example` 為 `.env` 並添加:

```
# ==================== 全局代理配置 ====================
# HTTP/HTTPS 代理（支持所有交易所：Backpack、Aster、Paradex、Lighter）
# 格式: http://USER:PASS@HOST:PORT 或 https://USER:PASS@HOST:PORT
# 若不需要代理，留空即可
HTTP_PROXY=
HTTPS_PROXY=

# Backpack Exchange
BACKPACK_KEY=your_backpack_api_key
BACKPACK_SECRET=your_backpack_secret_key
BASE_URL=https://api.backpack.work


# Aster Exchange
ASTER_API_KEY=your_aster_api_key
ASTER_SECRET_KEY=your_aster_secret_key

# Paradex Exchange (使用 Paradex 賬户認證)
# 需先登入 Paradex 使用 Paradex 地址與私鑰
PARADEX_PRIVATE_KEY=your_paradex_private_key
PARADEX_ACCOUNT_ADDRESS=your_paradex_account_address
PARADEX_BASE_URL=https://api.prod.paradex.trade/v1

# Lighter Exchange
LIGHTER_PRIVATE_KEY=your_private_key
LIGHTER_PUBLIC_KEY=your_public_key
LIGHTER_API_KEY_INDEX=your_API_key_index
LIGHTER_ADDRESS=<your_wallet_address (ignored if LIGHTER_ACCOUNT_INDEX is set)>
# 如果使用主賬户，直接將錢包地址填入 LIGHTER_ADDRESS 環境變量即可，無需查找 account_index
# 如果你需要使用子賬户，請按照以下步驟查找 account_index
# 請在瀏覽器中打開 https://mainnet.zklighter.elliot.ai/api/v1/account?by=l1_address&value=你的錢包地址
# 在返回結果中搜索 "account_index"手動查找並填寫對應的 account_index
LIGHTER_ACCOUNT_INDEX=
LIGHTER_BASE_URL=https://mainnet.zklighter.elliot.ai

# Optional Features
# ENABLE_DATABASE=1  # 啟用資料庫寫入 (預設0關閉)

# Web 服務器配置
# 主機地址（127.0.0.1 為僅本機訪問）
WEB_HOST=127.0.0.1
# Web 服務器端口號（如果端口被佔用，會自動在 5001-6000 範圍內尋找可用端口）
WEB_PORT=5000
# 調試模式（true 開啟，false 關閉）
WEB_DEBUG=false

```
## 使用方法

本程序提供三種運行模式，您可以根據需求選擇：

### 運行模式説明

| 模式 | 命令 | 適用場景 | 特點 |
|------|------|---------|------|
| **Web 控制枱** | `python run.py --web` | 可視化操作和監控 | 圖形界面、實時數據、易於上手 |
| **命令行界面 (CLI)** | `python run.py --cli` | 交互式配置 | 菜單導航、逐步配置、適合測試 |
| **快速啟動** | `python run.py [參數]` | 自動化運行 | 直接啟動、適合腳本化部署 |

> **推薦順序**：新手建議先用 Web 控制枱熟悉功能 → CLI 測試參數 → 快速啟動自動化運行

---

### 模式一：Web 控制枱

程序提供了直觀的 Web 控制枱界面，方便可視化管理和監控交易策略。

![Web 控制枱界面](dashboard.png)

#### 啟動步驟

```bash
# 啟動 Web 服務器（默認端口 5000）
python run.py --web
>>>>>>> bd5760d2
```

### 主要参数说明

- `hold_minutes`：每个标的建仓后持有多头仓位的时间（分钟）。
- `entry_price_offset_bps` / `exit_price_offset_bps`：建仓/平仓时在买一卖一附近加减的基点偏移，控制挂单与盘口距离。
- `slice_delay_seconds` / `slice_delay_jitter_seconds`：切片下单之间的基础间隔与随机抖动，避免频率过高。
- `slice_fill_timeout`：等待单笔切片成交的最长时间，超时会尝试取消并重发下一笔。
- `order_poll_interval`：轮询仓位变化以判断成交的时间间隔。
- `pause_between_symbols`：完成一轮后在切换下一个标的前的休眠时间。
- `random_split_range`：对冲数量分配给两个 hedger 的比例区间，例如 `[0.45, 0.55]` 表示第一位分得 45%~55%。
- `primary_time_in_force`：主账户下单的 TIF（如 `GTC`、`IOC`、`FOK`、`PO`）。
- `default_target_notional`：若单个标的未指定 `target_notional`，使用此默认名义金额（USDC 计价）。
- `default_slice_count`：默认把目标名义金额等分成多少个切片，用于推导 `slice_notional`。
- `coinlist`：目标标的列表，可自定义 `target_notional`、`slice_notional`、`slice_count`、`hold_minutes` 等；字段名称也可写作 `symbols` 或 `coins`。
- `accounts`：三组账户配置，可选字段还包括 `api_key_index`、`base_url`、`chain_id`、`signer_lib_dir` 等。

> 设置 `run_once: true` 可在跑完整个标的列表后退出。

## 启动方式

指定配置路径或设置 `TRI_HEDGE_CONFIG` 后执行：

```bash
python run.py \
  --strategy tri_hedge \
  --exchange lighter \
  --strategy-config settings/tri_hedge_strategy.json
```

日志默认写入 `market_maker.log`，包含周期起止、成交统计、hedge 分配以及风控触发情况。

## 积分与磨损考量

> 规则并未公开，但根据 2025/11 多次实盘复盘，总结出以下经验：

- **持仓时间阈值**：秒开秒平基本没有积分，而持仓 20 分钟与 1 小时差别不大，说明积分在 15~20 分钟左右达到“饱和”。`hold_minutes` 建议设在该区间即可。
- **优先小币种**：流动性好的 BTC/ETH 约 50 万 USDC 才能换 1 积分，STRK 等小币只需 5 万 USDC。同样磨损下优先选择低流动性的标的。
- **Maker/Taker 比例**：交易所希望你提供流动性，过多市价单会被视为“刷量”并惩罚。所以策略让一个账户纯 Maker 开多，两个账户用小额随机拆分的市价空单对冲，保证 Maker 成交始终占主导。
- **多笔小额随机成交**：`random_split_range` 和切片机制制造更多自然成交，减少两个对冲账户数量完全一致的“女巫”特征，也能降低滑点。


## 风险与监控

- **保证金风控**：出现保证金不足拒单时，策略会自动触发 failsafe，强制平掉当前标的并停止，需补充保证金或降低目标仓位后再重启。
- **仓位快照**：日志里的 `Positions[symbol]: ...` 记录可快速检查三账户的净仓位，确认是否达成预期。
- **单账户测试**：上线前可用 `manual_margin_test.py` 单独验证账户的保证金头寸，确保下单不会立即触发 failsafe。
- **账户轮换**：三个账户可以轮流担任 Maker，保持更健康的 Maker/Taker 比例，同时还能错开单一账户的资金压力。

## 常见问题

- **配置缺失**：JSON 中缺少必填字段会抛出 `StrategyConfigError`，根据提示补齐即可。
- **Signer nonce 错误**：策略会自动刷新一次 nonce 再重试；若仍失败，多半是账户索引或 API Key 不匹配，需要重新检查配置。
- **最小成交量限制**：若日志频繁提示数量低于最小下单量，可增大 `slice_notional` 或减少 `default_slice_count`，让单笔切片金额 ≥ 10~11 USDC。

请勿将私钥、账户索引等敏感信息提交到版本库；运行时务必引用本地受控的配置文件。<|MERGE_RESOLUTION|>--- conflicted
+++ resolved
@@ -1,4 +1,3 @@
-<<<<<<< HEAD
 # Tri Hedge Hold 策略（Lighter-only）
 
 `tri_hedge_hold_strategy_lighter.py` 实现了一个三账户协同的做市/持仓策略，主账号负责累积多头仓位，两个对冲账号即时抵消敞口，最终在持有一段时间后分批平仓。策略核心关注 Lighter 的积分激励：在交易量、持仓时长、标的流动性和 Maker/Taker 比例之间寻找最划算的组合，从而在尽量小的磨损下获取更多积分。
@@ -54,204 +53,6 @@
     {"label": "Hedge-B", "api_private_key": "...", "account_address": "..."}
   ]
 }
-=======
-# 加密貨幣量化交易
-
-這是一個支援對沖與做市策略的加密貨幣交易架構，具備多交易所自助接入與自訂策略擴充能力。系統內建自動化做市功能，可透過維持買賣價差獲取穩定收益。
-
-**使用邀請連結可獲得 10~35% 自返傭 (由官方自動發放)**
-
-## 支援的交易所與功能
-
-| 交易所 | 現貨做市 | 永續做市 | 永續對沖 | 現貨網格 | 合約網格 | 邀請連結 |
-|:------:|:-------:|:-------:|:-------:|:-------:|:-------:|:-------:|
-| **Backpack** | ✅ | ✅ | ✅ | ✅ | ✅ | [註冊連結](https://backpack.exchange/refer/yan) |
-| **Aster** | ❌ | ✅ | ✅ | ❌ | ✅ | [註冊連結](https://www.asterdex.com/referral/1a7b6E) |
-| **Paradex** | ❌ | ✅ | ✅ | ❌ | ✅ | [註冊連結](https://app.paradex.trade/r/yanowo) |
-| **Ligher** | ❌ | ✅ | ✅ | ❌ | ✅ | [註冊連結](https://app.lighter.xyz/?referral=YANOWO) |
-
-Twitter：[Yan Practice ⭕散修](https://x.com/practice_y11)
-
-## 功能特點
-
-- **Web 控制枱**：直觀的圖形化界面，實時監控交易狀態和策略表現
-- **多交易所架構**：支援 Backpack、Aster、Paradex、Lighter，可擴展至其他交易所
-- **四種策略模式**：
-  - [現貨做市](docs/SPOT_MARKET_MAKING.md)：多層訂單 + 智能重平衡
-  - [永續做市](docs/PERP_MARKET_MAKING.md)：倉位管理 + 風險中性
-  - [永續對沖](docs/MAKER_TAKER_HEDGE.md)：Maker 掛單成交後 立即反向平倉
-  - [網格交易](docs/GRID_STRATEGY.md)：區間震盪 + 自動套利
-- **增強日誌系統**：詳細的市場狀態和策略追蹤
-- **WebSocket 實時連接**：即時市場數據和訂單更新
-- **可選資料庫紀錄**：根據需求啟用或停用資料庫寫入以兼顧效能
-
-## 項目結構
-
-```
-lemon_trader/
-│
-├── api/                  # API相關模塊
-│   ├── __init__.py
-│   ├── auth.py           # API認證和簽名相關
-│   ├── base_client.py    # 抽象基礎客户端 (支持繼承開發接入任意交易所)
-│   ├── bp_client.py      # Backpack Exchange 客户端
-│   ├── aster_client.py   # Aster Exchange 客户端
-│   ├── paradex_client.py # Paradex Exchange 客户端 (含 JWT 認證)
-│   └── lighter_client.py # Lighter Exchange 客户端
-│
-├── ws_client/            # WebSocket模塊
-│   ├── __init__.py
-│   └── client.py         # WebSocket客户端
-│
-├── database/             # 數據庫模塊
-│   ├── __init__.py
-│   └── db.py             # 數據庫操作
-│
-├── strategies/           # 策略模塊
-│   ├── __init__.py
-│   ├── market_maker.py        # 現貨做市策略
-│   ├── perp_market_maker.py   # 永續合約做市策略
-│   └── maker_taker_hedge.py   # Maker-Taker 對沖策略
-│
-├── utils/                # 工具模塊
-│   ├── __init__.py
-│   └── helpers.py        # 輔助函數
-│
-├── cli/                  # 命令行界面
-│   ├── __init__.py
-│   └── commands.py       # 命令行命令
-│
-├── web/                  # Web 控制枱界面
-│   ├── __init__.py
-│   ├── server.py         # Flask Web 服務器
-│   ├── templates/        # HTML 模板
-│   │   └── index.html
-│   └── static/           # 靜態資源 (CSS, JS)
-│       ├── css/
-│       │   └── style.css
-│       └── js/
-│           └── app.js
-│
-├── docs/                 # 策略文檔
-│   ├── SPOT_MARKET_MAKING.md      # 現貨做市策略説明
-│   ├── PERP_MARKET_MAKING.md      # 永續合約做市策略説明
-│   └── MAKER_TAKER_HEDGE.md       # Maker-Taker 對沖策略説明
-│
-├── config.py             # 配置文件
-├── logger.py             # 日誌配置
-├── run.py                # 統一入口文件
-└── README.md             # 説明文檔
-```
-
-## 環境要求
-
-- Python 3.8 或更高版本（暫不支持 3.13 以上版本）
-- 所需第三方庫：
-  - PyNaCl
-  - requests
-  - websocket-client
-  - numpy
-  - python-dotenv
-  - starknet-py
-  - flask
-  - flask-socketio
-  - python-socketio
-
-## 安裝
-
-1. 克隆或下載此代碼庫:
-
-```bash
-git clone https://github.com/yanowo/Backpack-MM-Simple.git
-cd Backpack-MM-Simple
-```
-
-2. 安裝依賴:
-
-```bash
-pip install -r requirements.txt
-```
-
-3. 設置環境變數:
-
-複製 `.env.example` 為 `.env` 並添加:
-
-```
-# ==================== 全局代理配置 ====================
-# HTTP/HTTPS 代理（支持所有交易所：Backpack、Aster、Paradex、Lighter）
-# 格式: http://USER:PASS@HOST:PORT 或 https://USER:PASS@HOST:PORT
-# 若不需要代理，留空即可
-HTTP_PROXY=
-HTTPS_PROXY=
-
-# Backpack Exchange
-BACKPACK_KEY=your_backpack_api_key
-BACKPACK_SECRET=your_backpack_secret_key
-BASE_URL=https://api.backpack.work
-
-
-# Aster Exchange
-ASTER_API_KEY=your_aster_api_key
-ASTER_SECRET_KEY=your_aster_secret_key
-
-# Paradex Exchange (使用 Paradex 賬户認證)
-# 需先登入 Paradex 使用 Paradex 地址與私鑰
-PARADEX_PRIVATE_KEY=your_paradex_private_key
-PARADEX_ACCOUNT_ADDRESS=your_paradex_account_address
-PARADEX_BASE_URL=https://api.prod.paradex.trade/v1
-
-# Lighter Exchange
-LIGHTER_PRIVATE_KEY=your_private_key
-LIGHTER_PUBLIC_KEY=your_public_key
-LIGHTER_API_KEY_INDEX=your_API_key_index
-LIGHTER_ADDRESS=<your_wallet_address (ignored if LIGHTER_ACCOUNT_INDEX is set)>
-# 如果使用主賬户，直接將錢包地址填入 LIGHTER_ADDRESS 環境變量即可，無需查找 account_index
-# 如果你需要使用子賬户，請按照以下步驟查找 account_index
-# 請在瀏覽器中打開 https://mainnet.zklighter.elliot.ai/api/v1/account?by=l1_address&value=你的錢包地址
-# 在返回結果中搜索 "account_index"手動查找並填寫對應的 account_index
-LIGHTER_ACCOUNT_INDEX=
-LIGHTER_BASE_URL=https://mainnet.zklighter.elliot.ai
-
-# Optional Features
-# ENABLE_DATABASE=1  # 啟用資料庫寫入 (預設0關閉)
-
-# Web 服務器配置
-# 主機地址（127.0.0.1 為僅本機訪問）
-WEB_HOST=127.0.0.1
-# Web 服務器端口號（如果端口被佔用，會自動在 5001-6000 範圍內尋找可用端口）
-WEB_PORT=5000
-# 調試模式（true 開啟，false 關閉）
-WEB_DEBUG=false
-
-```
-## 使用方法
-
-本程序提供三種運行模式，您可以根據需求選擇：
-
-### 運行模式説明
-
-| 模式 | 命令 | 適用場景 | 特點 |
-|------|------|---------|------|
-| **Web 控制枱** | `python run.py --web` | 可視化操作和監控 | 圖形界面、實時數據、易於上手 |
-| **命令行界面 (CLI)** | `python run.py --cli` | 交互式配置 | 菜單導航、逐步配置、適合測試 |
-| **快速啟動** | `python run.py [參數]` | 自動化運行 | 直接啟動、適合腳本化部署 |
-
-> **推薦順序**：新手建議先用 Web 控制枱熟悉功能 → CLI 測試參數 → 快速啟動自動化運行
-
----
-
-### 模式一：Web 控制枱
-
-程序提供了直觀的 Web 控制枱界面，方便可視化管理和監控交易策略。
-
-![Web 控制枱界面](dashboard.png)
-
-#### 啟動步驟
-
-```bash
-# 啟動 Web 服務器（默認端口 5000）
-python run.py --web
->>>>>>> bd5760d2
 ```
 
 ### 主要参数说明
@@ -276,35 +77,309 @@
 指定配置路径或设置 `TRI_HEDGE_CONFIG` 后执行：
 
 ```bash
-python run.py \
-  --strategy tri_hedge \
-  --exchange lighter \
-  --strategy-config settings/tri_hedge_strategy.json
-```
-
-日志默认写入 `market_maker.log`，包含周期起止、成交统计、hedge 分配以及风控触发情况。
-
-## 积分与磨损考量
-
-> 规则并未公开，但根据 2025/11 多次实盘复盘，总结出以下经验：
-
-- **持仓时间阈值**：秒开秒平基本没有积分，而持仓 20 分钟与 1 小时差别不大，说明积分在 15~20 分钟左右达到“饱和”。`hold_minutes` 建议设在该区间即可。
-- **优先小币种**：流动性好的 BTC/ETH 约 50 万 USDC 才能换 1 积分，STRK 等小币只需 5 万 USDC。同样磨损下优先选择低流动性的标的。
-- **Maker/Taker 比例**：交易所希望你提供流动性，过多市价单会被视为“刷量”并惩罚。所以策略让一个账户纯 Maker 开多，两个账户用小额随机拆分的市价空单对冲，保证 Maker 成交始终占主导。
-- **多笔小额随机成交**：`random_split_range` 和切片机制制造更多自然成交，减少两个对冲账户数量完全一致的“女巫”特征，也能降低滑点。
-
-
-## 风险与监控
-
-- **保证金风控**：出现保证金不足拒单时，策略会自动触发 failsafe，强制平掉当前标的并停止，需补充保证金或降低目标仓位后再重启。
-- **仓位快照**：日志里的 `Positions[symbol]: ...` 记录可快速检查三账户的净仓位，确认是否达成预期。
-- **单账户测试**：上线前可用 `manual_margin_test.py` 单独验证账户的保证金头寸，确保下单不会立即触发 failsafe。
-- **账户轮换**：三个账户可以轮流担任 Maker，保持更健康的 Maker/Taker 比例，同时还能错开单一账户的资金压力。
-
-## 常见问题
-
-- **配置缺失**：JSON 中缺少必填字段会抛出 `StrategyConfigError`，根据提示补齐即可。
-- **Signer nonce 错误**：策略会自动刷新一次 nonce 再重试；若仍失败，多半是账户索引或 API Key 不匹配，需要重新检查配置。
-- **最小成交量限制**：若日志频繁提示数量低于最小下单量，可增大 `slice_notional` 或减少 `default_slice_count`，让单笔切片金额 ≥ 10~11 USDC。
-
-请勿将私钥、账户索引等敏感信息提交到版本库；运行时务必引用本地受控的配置文件。+pip install -r requirements.txt
+```
+
+3. 設置環境變數:
+
+複製 `.env.example` 為 `.env` 並添加:
+
+```
+# ==================== 全局代理配置 ====================
+# HTTP/HTTPS 代理（支持所有交易所：Backpack、Aster、Paradex、Lighter）
+# 格式: http://USER:PASS@HOST:PORT 或 https://USER:PASS@HOST:PORT
+# 若不需要代理，留空即可
+HTTP_PROXY=
+HTTPS_PROXY=
+
+# Backpack Exchange
+BACKPACK_KEY=your_backpack_api_key
+BACKPACK_SECRET=your_backpack_secret_key
+BASE_URL=https://api.backpack.work
+
+
+# Aster Exchange
+ASTER_API_KEY=your_aster_api_key
+ASTER_SECRET_KEY=your_aster_secret_key
+
+# Paradex Exchange (使用 Paradex 賬户認證)
+# 需先登入 Paradex 使用 Paradex 地址與私鑰
+PARADEX_PRIVATE_KEY=your_paradex_private_key
+PARADEX_ACCOUNT_ADDRESS=your_paradex_account_address
+PARADEX_BASE_URL=https://api.prod.paradex.trade/v1
+
+# Lighter Exchange
+LIGHTER_PRIVATE_KEY=your_private_key
+LIGHTER_PUBLIC_KEY=your_public_key
+LIGHTER_API_KEY_INDEX=your_API_key_index
+LIGHTER_ADDRESS=<your_wallet_address (ignored if LIGHTER_ACCOUNT_INDEX is set)>
+# 如果使用主賬户，直接將錢包地址填入 LIGHTER_ADDRESS 環境變量即可，無需查找 account_index
+# 如果你需要使用子賬户，請按照以下步驟查找 account_index
+# 請在瀏覽器中打開 https://mainnet.zklighter.elliot.ai/api/v1/account?by=l1_address&value=你的錢包地址
+# 在返回結果中搜索 "account_index"手動查找並填寫對應的 account_index
+LIGHTER_ACCOUNT_INDEX=
+LIGHTER_BASE_URL=https://mainnet.zklighter.elliot.ai
+
+# Optional Features
+# ENABLE_DATABASE=1  # 啟用資料庫寫入 (預設0關閉)
+
+# Web 服務器配置
+# 主機地址（127.0.0.1 為僅本機訪問）
+WEB_HOST=127.0.0.1
+# Web 服務器端口號（如果端口被佔用，會自動在 5001-6000 範圍內尋找可用端口）
+WEB_PORT=5000
+# 調試模式（true 開啟，false 關閉）
+WEB_DEBUG=false
+
+```
+## 使用方法
+
+本程序提供三種運行模式，您可以根據需求選擇：
+
+### 運行模式説明
+
+| 模式 | 命令 | 適用場景 | 特點 |
+|------|------|---------|------|
+| **Web 控制枱** | `python run.py --web` | 可視化操作和監控 | 圖形界面、實時數據、易於上手 |
+| **命令行界面 (CLI)** | `python run.py --cli` | 交互式配置 | 菜單導航、逐步配置、適合測試 |
+| **快速啟動** | `python run.py [參數]` | 自動化運行 | 直接啟動、適合腳本化部署 |
+
+> **推薦順序**：新手建議先用 Web 控制枱熟悉功能 → CLI 測試參數 → 快速啟動自動化運行
+
+---
+
+### 模式一：Web 控制枱
+
+程序提供了直觀的 Web 控制枱界面，方便可視化管理和監控交易策略。
+
+![Web 控制枱界面](dashboard.png)
+
+#### 啟動步驟
+
+```bash
+# 啟動 Web 服務器（默認端口 5000）
+python run.py --web
+```
+
+#### 訪問控制枱
+
+啟動後，在瀏覽器中訪問：
+```
+http://localhost:5000
+```
+
+#### Web 界面功能
+
+- **實時監控**：查看交易統計、餘額、盈虧等實時數據（每5秒更新）
+- **策略管理**：啟動/停止做市策略，支持多種策略類型
+- **參數配置**：
+  - 交易所選擇（Backpack、Aster、Paradex）
+  - 市場類型（現貨 / 永續合約）
+  - 策略類型（標準做市 / Maker-Taker 對沖）
+  - 交易對、價差、訂單數量等
+  - 永續合約參數（目標倉位、最大倉位、止損止盈等）
+  - 現貨重平衡參數
+- **數據展示**：
+  - 當前價格和餘額（只顯示報價資產 USDT/USDC/USD）
+  - 交易統計（買賣筆數、成交量、手續費）
+  - 盈虧分析（已實現/未實現盈虧、累計盈虧、磨損率）
+  - 運行時間統計
+
+#### 使用示例
+
+1. 啟動 Web 服務器
+2. 在瀏覽器打開控制枱
+3. 配置環境變量（API Key 需提前在 .env 文件中設置）
+4. 選擇交易所和交易對
+5. 設置策略參數
+6. 點擊"啟動機器人"開始交易
+7. 實時查看交易狀態和統計數據
+8. 需要停止時點擊"停止機器人"
+
+#### 注意事項
+
+- Web 服務器需要持續運行以監控策略
+- API 密鑰通過環境變量讀取，不會在 Web 界面中顯示
+- 停止策略後統計數據會保留，方便查看最終結果
+
+---
+
+### 模式二：命令行界面 (CLI)
+
+交互式命令行界面，提供菜單導航和逐步配置。
+
+#### 啟動步驟
+
+```bash
+python run.py --cli
+```
+
+#### 主要功能
+
+- `1 - 查詢餘額`: 查看所有已配置交易所的資產餘額
+- `2 - 查詢訂單簿`: 查看指定交易對的買賣盤口
+- `3 - 下單`: 手動下單測試
+- `4 - 取消訂單`: 取消指定訂單
+- `5 - 執行做市策略`: 交互式配置並啟動做市策略
+- `6 - 查看市場信息`: 查看交易對詳細信息
+- `7 - 查看波動率`: 分析市場波動率
+- `8 - 重平設置管理`: 查看和測試重平衡配置
+- `9 - 資料庫管理`: 切換資料庫寫入功能
+- `0 - 退出`: 退出程序
+
+> **適合場景**：參數測試、功能驗證、逐步配置
+
+---
+
+### 模式三：快速啟動
+
+直接通過命令行參數啟動策略，適合自動化部署和腳本運行。
+
+#### 快速示例
+
+```bash
+# BackPack 現貨做市
+python run.py --exchange backpack --symbol SOL_USDC --spread 0.01 --max-orders 3 --duration 3600 --interval 60
+
+# BackPack Maker-Taker 現貨對沖
+python run.py --exchange backpack --symbol SOL_USDC --spread 0.01 --strategy maker_hedge --duration 3600 --interval 30
+
+# BackPack 永續做市
+python run.py --exchange backpack --market-type perp --symbol SOL_USDC_PERP --spread 0.01 --quantity 0.1 --max-orders 2 --target-position 0 --max-position 5 --position-threshold 2 --inventory-skew 0 --stop-loss -1 --take-profit 5 --duration 3600 --interval 10
+
+# BackPack Maker-Taker 永續對沖
+python run.py --exchange backpack --market-type perp --symbol SOL_USDC_PERP --spread 0.01 --quantity 0.1 --strategy maker_hedge --target-position 0 --max-position 5 --position-threshold 2 --duration 3600 --interval 8
+
+# Aster 永續做市
+python run.py --exchange aster --market-type perp --symbol SOLUSDT --spread 0.01 --quantity 0.1 --max-orders 2 --target-position 0 --max-position 5 --position-threshold 2 --inventory-skew 0 --stop-loss -1 --take-profit 5 --duration 3600 --interval 10
+
+# Aster Maker-Taker 永續對沖
+python run.py --exchange aster --market-type perp --symbol SOLUSDT --spread 0.01 --quantity 0.1 --strategy maker_hedge --target-position 0 --max-position 5 --position-threshold 2 --duration 3600 --interval 15
+
+# Paradex 永續做市
+python run.py --exchange paradex --market-type perp --symbol BTC-USD-PERP --spread 0.01 --quantity 0.001 --max-orders 2 --target-position 0 --max-position 1 --position-threshold 0.1 --inventory-skew 0 --stop-loss -10 --take-profit 20 --duration 3600 --interval 10
+
+# Paradex Maker-Taker 對沖
+python run.py --exchange paradex --market-type perp --symbol BTC-USD-PERP --spread 0.01 --quantity 0.001 --strategy maker_hedge --target-position 0 --max-position 1 --position-threshold 0.1 --duration 3600 --interval 8
+
+# Lighter 永續做市
+python run.py --exchange lighter --market-type perp --symbol BTC --spread 0.01 --quantity 0.001 --max-orders 2 --target-position 0 --max-position 1 --position-threshold 0.1 --inventory-skew 0 --stop-loss -10 --take-profit 20 --duration 3600 --interval 10
+
+# Lighter Maker-Taker 對沖
+python run.py --exchange lighter --market-type perp --symbol BTC --spread 0.01 --quantity 0.001 --strategy maker_hedge --target-position 0 --max-position 1 --position-threshold 0.1 --duration 3600 --interval 8
+
+# BackPack 現貨網格交易（自動價格範圍）
+python run.py --exchange backpack --symbol SOL_USDC --strategy grid --auto-price --grid-num 10 --quantity 0.1 --duration 3600 --interval 60
+
+# BackPack 永續合約網格交易（自動價格範圍）
+python run.py --exchange backpack --market-type perp --symbol SOL_USDC_PERP --strategy perp_grid --grid-type neutral --auto-price --price-range 5 --grid-num 10 --quantity 0.1 --max-position 2.0 --duration 3600 --interval 60
+
+# Aster 永續合約網格交易（自動價格範圍）
+python run.py --exchange aster --market-type perp --symbol SOLUSDT --strategy perp_grid --grid-type neutral --auto-price --price-range 5 --grid-num 10 --quantity 0.1 --max-position 2.0 --duration 3600 --interval 60
+
+# Paradex 永續合約網格交易（自動價格範圍）
+python run.py --exchange paradex --market-type perp --symbol BTC-USD-PERP --strategy perp_grid --grid-type neutral --auto-price --price-range 5 --grid-num 10 --quantity 0.001 --max-position 1.0 --duration 3600 --interval 60
+
+# Lighter 永續合約網格交易（自動價格範圍）
+python run.py --exchange lighter --market-type perp --symbol BTC --strategy perp_grid --grid-type neutral --auto-price --price-range 5 --grid-num 10 --quantity 0.001 --max-position 1.0 --duration 3600 --interval 60
+```
+
+> **適合場景**：自動化部署、定時任務、批量運行  
+> **完整示例和參數説明請查看**：[策略文檔](#-策略文檔)
+
+---
+
+### 策略文檔
+
+詳細的策略説明、參數配置和最佳實踐：
+- [現貨做市策略](docs/SPOT_MARKET_MAKING.md) - 多層訂單、智能重平衡
+- [永續合約做市策略](docs/PERP_MARKET_MAKING.md) - 倉位管理、風險中性
+- [Maker-Taker 對沖策略](docs/MAKER_TAKER_HEDGE.md) - 即時對沖、零持倉
+- [網格交易策略](docs/GRID_STRATEGY.md) - 區間震盪、自動套利
+
+---
+
+### 命令行參數概覽
+
+#### 基本參數
+- `--api-key`: API 密鑰 (可選，默認使用環境變數)
+- `--secret-key`: API 密鑰 (可選，默認使用環境變數)
+- `--exchange`: 交易所選擇 (`backpack`, `aster`, `paradex`)
+- `--symbol`: 交易對 (例如: SOL_USDC)
+- `--spread`: 價差百分比 (例如: 0.5)
+- `--quantity`: 訂單數量 (可選)
+- `--duration`: 運行時間（秒）
+- `--interval`: 更新間隔（秒）
+- `--market-type`: 市場類型 (`spot` 或 `perp`)
+- `--strategy`: 策略選擇 (`standard` 或 `maker_hedge`)
+
+#### 高級參數
+- `--enable-db` / `--disable-db`: 資料庫寫入控制
+- `--target-position`: 永續合約目標淨倉位
+- `--max-position`: 永續合約最大允許淨倉
+- `--position-threshold`: 永續倉位調整觸發值
+- `--inventory-skew`: 永續做市報價偏移係數 (0-1)
+- `--stop-loss`: 未實現止損閾值
+- `--take-profit`: 未實現止盈閾值
+- `--enable-rebalance` / `--disable-rebalance`: 重平衡控制
+- `--base-asset-target`: 基礎資產目標比例 (0-100)
+- `--rebalance-threshold`: 重平觸發閾值
+
+> **完整參數説明和使用示例請查看各策略文檔**
+
+### 資料庫寫入選項
+
+- 預設情況下，程式僅在記憶體中追蹤交易統計，不會寫入 SQLite 資料庫
+- 透過環境變數 `ENABLE_DATABASE=1` 或命令參數 `--enable-db` 可啟用資料庫寫入
+- 使用 `--disable-db` 可臨時停用資料庫
+- 當資料庫功能關閉時，相關的歷史統計/報表選單會顯示為停用狀態
+
+---
+
+## 注意事項
+
+- 交易涉及風險，請謹慎使用
+- 建議先在小資金上測試策略效果
+- 定期檢查交易統計以評估策略表現
+- 詳細的風險提示和最佳實踐請查看各策略文檔
+
+## 技術架構
+
+程式採用模組化設計，支援多交易所擴展：
+
+- **Base Client 架構**：抽象基礎類別，統一不同交易所的 API 介面
+- **精確倉位管理**：只平掉超出閾值的部分，避免過度平倉風控
+- **分層日誌系統**：市場狀態、策略決策、價格計算、執行結果四層資訊
+- **相容性設計**：支援多種 API 回應格式，強化錯誤處理機制
+
+---
+
+## 文檔目錄
+
+- [現貨做市策略](docs/SPOT_MARKET_MAKING.md)
+- [永續合約做市策略](docs/PERP_MARKET_MAKING.md)
+- [Maker-Taker 對沖策略](docs/MAKER_TAKER_HEDGE.md)
+- [網格交易策略](docs/GRID_STRATEGY.md)
+
+---
+
+## 貢獻者
+
+感謝以下貢獻者對本項目的支持：
+
+<table>
+  <tr>
+    <td align="center">
+      <a href="https://x.com/practice_y11">
+        <img src="https://github.com/yanowo.png" width="100px;" alt="Yan"/><br />
+        <sub><b>Yan</b></sub>
+      </a><br />
+    </td>
+    <td align="center">
+      <a href="https://x.com/0xYuCry">
+        <img src="https://github.com/0xYuCry.png" width="100px;" alt="0xYuCry"/><br />
+        <sub><b>0xYuCry</b></sub>
+      </a><br />
+    </td>
+  </tr>
+</table>